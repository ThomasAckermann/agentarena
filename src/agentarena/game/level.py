--- conflicted
+++ resolved
@@ -4,10 +4,6 @@
 
 import random
 from pathlib import Path
-<<<<<<< HEAD
-=======
-from typing import List, Optional, Tuple, cast
->>>>>>> b8a9888d
 
 import pygame
 
@@ -19,13 +15,8 @@
 # Constants for level generation
 BUFFER_BLOCKS = 2  # Blocks of space around entities
 MARGIN_BLOCKS = 2  # Margin from edge of screen for random walls
-<<<<<<< HEAD
 MIN_CLUSTERS = 10  # Minimum number of wall clusters
 MAX_CLUSTERS = 15  # Maximum number of wall clusters
-=======
-MIN_CLUSTERS = 5  # Minimum number of wall clusters
-MAX_CLUSTERS = 10  # Maximum number of wall clusters
->>>>>>> b8a9888d
 MIN_RANDOM_WALLS = 5  # Minimum random walls to add if not enough clusters
 MAX_RANDOM_WALLS = 15  # Maximum random walls to add if not enough clusters
 
@@ -37,13 +28,8 @@
 
     def __init__(
         self,
-<<<<<<< HEAD
         player: Player | None,
         enemies: list[Player],
-=======
-        player: Optional[Player],
-        enemies: List[Player],
->>>>>>> b8a9888d
         config: GameConfig,
     ) -> None:
         """
@@ -58,11 +44,7 @@
         self.enemies = enemies
         self.walls: List[Wall] = []
         self.config: GameConfig = config
-<<<<<<< HEAD
         self.wall_models: list[WallModel] = []
-=======
-        self.wall_models: List[WallModel] = []
->>>>>>> b8a9888d
 
         # Precompute grid dimensions for level generation
         self.grid_width = self.config.display_width // self.config.block_width
@@ -92,13 +74,9 @@
 
         # Bottom border
         self._add_wall_row(
-<<<<<<< HEAD
             0,
             self.config.display_height - self.config.block_height,
             wall_count_horizontal,
-=======
-            0, self.config.display_height - self.config.block_height, wall_count_horizontal
->>>>>>> b8a9888d
         )
 
         # Left border
@@ -106,13 +84,9 @@
 
         # Right border
         self._add_wall_column(
-<<<<<<< HEAD
             self.config.display_width - self.config.block_width,
             1,
             wall_count_vertical - 1,
-=======
-            self.config.display_width - self.config.block_width, 1, wall_count_vertical - 1
->>>>>>> b8a9888d
         )
 
         print(f"Border walls added: {len(self.walls)}")
@@ -211,7 +185,6 @@
         # If we couldn't create enough clusters, add some random walls
         if clusters_created < MIN_CLUSTERS:
             self._add_random_walls()
-<<<<<<< HEAD
 
     def _get_wall_patterns(self) -> list[list[tuple[int, int]]]:
         """
@@ -406,199 +379,6 @@
         """
         Save the current level to a file.
 
-=======
-
-    def _get_wall_patterns(self) -> List[List[Tuple[int, int]]]:
-        """
-        Get list of wall patterns for cluster generation.
-
-        Returns:
-            List of wall patterns (each pattern is a list of dx,dy coordinates)
-        """
-        return [
-            [(0, 0), (1, 0)],  # 2-block horizontal
-            [(0, 0), (0, 1)],  # 2-block vertical
-            [(0, 0), (1, 0), (2, 0)],  # 3-block horizontal
-            [(0, 0), (0, 1), (0, 2)],  # 3-block vertical
-            [(0, 0), (1, 0), (0, 1)],  # L-shape
-            [(0, 0), (1, 0), (1, 1)],  # Corner shape
-            [(0, 0), (1, 0), (2, 0), (2, 1)],  # J-shape
-            [(0, 0), (1, 0), (1, 1), (2, 1)],  # Z-shape
-            [(0, 0), (0, 1), (1, 1), (1, 2)],  # S-shape
-            [(0, 0), (1, 0), (2, 0), (0, 1), (1, 1), (2, 1)],  # 2x3 rectangle
-            [(0, 0), (1, 0), (0, 1), (1, 1)],  # 2x2 square
-        ]
-
-    def _add_random_walls(self) -> None:
-        """Add random individual walls when cluster generation fails."""
-        print("Adding some random individual walls...")
-        random_walls_to_add = random.randint(MIN_RANDOM_WALLS, MAX_RANDOM_WALLS)
-        random_walls_added = 0
-        max_attempts = 50
-
-        margin = MARGIN_BLOCKS
-        attempt_count = 0
-
-        while random_walls_added < random_walls_to_add and attempt_count < max_attempts:
-            attempt_count += 1
-            grid_x = random.randint(margin, self.grid_width - margin)
-            grid_y = random.randint(margin, self.grid_height - margin)
-
-            if self._is_position_valid(grid_x, grid_y):
-                x = grid_x * self.config.block_width
-                y = grid_y * self.config.block_height
-                self._create_wall(x, y)
-                random_walls_added += 1
-
-        print(f"Added {random_walls_added} random individual walls")
-
-    def _is_position_valid(self, grid_x: int, grid_y: int) -> bool:
-        """
-        Check if a grid position is valid for wall placement.
-
-        Args:
-            grid_x: Grid x-coordinate
-            grid_y: Grid y-coordinate
-
-        Returns:
-            bool: True if the position is valid, False otherwise
-        """
-        # Convert grid position to pixel position
-        x = grid_x * self.config.block_width
-        y = grid_y * self.config.block_height
-
-        # Create a test rectangle
-        test_rect = pygame.Rect(x, y, self.config.block_width, self.config.block_height)
-
-        # Check if it's too close to player or enemies
-        entities = []
-        if self.player is not None:
-            entities.append(self.player)
-        entities.extend(self.enemies)
-
-        for entity in entities:
-            # Skip entities without position
-            if entity.x is None or entity.y is None:
-                continue
-
-            buffer_rect = pygame.Rect(
-                entity.x - BUFFER_BLOCKS * self.config.block_width,
-                entity.y - BUFFER_BLOCKS * self.config.block_height,
-                (2 * BUFFER_BLOCKS + 1) * self.config.block_width,
-                (2 * BUFFER_BLOCKS + 1) * self.config.block_height,
-            )
-            if buffer_rect.colliderect(test_rect):
-                return False
-
-        # Check if it collides with existing walls
-        return not any(wall.rect.colliderect(test_rect) for wall in self.walls)
-
-    def ensure_playable(self) -> None:
-        """Ensure player and enemies are not fully surrounded by walls."""
-        print("Ensuring level is playable...")
-
-        # Check and fix for player
-        if self.player is not None:
-            self._clear_adjacent_if_needed(self.player)
-
-        # Check and fix for all enemies
-        for enemy in self.enemies:
-            self._clear_adjacent_if_needed(enemy)
-
-        print("Playability check complete")
-
-    def _clear_adjacent_if_needed(self, entity: Player) -> None:
-        """
-        Check if an entity is trapped by walls and clear a path if needed.
-
-        Args:
-            entity: The entity to check
-        """
-        # Skip entities without position
-        if entity.x is None or entity.y is None:
-            return
-
-        # Check all four directions around the entity
-        adjacents = [
-            (entity.x + self.config.block_width, entity.y, 1, 0),  # Right
-            (entity.x - self.config.block_width, entity.y, -1, 0),  # Left
-            (entity.x, entity.y + self.config.block_height, 0, 1),  # Down
-            (entity.x, entity.y - self.config.block_height, 0, -1),  # Up
-        ]
-
-        # Check if any adjacent space is free
-        has_free_space = False
-        for adj_x, adj_y, _, _ in adjacents:
-            adj_rect = pygame.Rect(adj_x, adj_y, self.config.block_width, self.config.block_height)
-            if not any(wall.rect.colliderect(adj_rect) for wall in self.walls):
-                has_free_space = True
-                break
-
-        # If all are blocked, remove one wall to create an opening
-        if not has_free_space and self.walls:
-            print(f"Entity at ({entity.x}, {entity.y}) is trapped, clearing a path")
-
-            # Try directions in order (prefer clearing in a specific direction)
-            for adj_x, adj_y, _, _ in adjacents:
-                adj_rect = pygame.Rect(
-                    adj_x, adj_y, self.config.block_width, self.config.block_height
-                )
-
-                for wall in self.walls[:]:  # Use a copy for safe removal
-                    if wall.rect.colliderect(adj_rect):
-                        self.walls.remove(wall)
-
-                        # Also remove from wall models if applicable
-                        for wall_model in self.wall_models[:]:
-                            if (
-                                wall_model.x == wall.x
-                                and wall_model.y == wall.y
-                                and wall_model.width == wall.width
-                                and wall_model.height == wall.height
-                            ):
-                                self.wall_models.remove(wall_model)
-
-                        return  # Only remove one wall
-
-    def _create_wall(self, x: int, y: int) -> Wall:
-        """
-        Create a wall at the specified position.
-
-        Args:
-            x: X-coordinate
-            y: Y-coordinate
-
-        Returns:
-            Wall: The created wall entity
-        """
-        # Create the wall model
-        wall_id = f"wall_{len(self.walls)}"
-        wall_model = WallModel(
-            id=wall_id,
-            x=x,
-            y=y,
-            width=self.config.block_width,
-            height=self.config.block_height,
-            entity_type="wall",
-        )
-        self.wall_models.append(wall_model)
-
-        # Create the wall entity
-        wall = Wall(
-            x=x,
-            y=y,
-            width=self.config.block_width,
-            height=self.config.block_height,
-        )
-        self.walls.append(wall)
-
-        return wall
-
-    def save_level(self, path: str) -> None:
-        """
-        Save the current level to a file.
-
->>>>>>> b8a9888d
         Args:
             path: Path to save the level to
         """
