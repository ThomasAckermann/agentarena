import pygame
from pygame.math import Vector2

from agentarena.models.config import GameConfig
from agentarena.models.events import CollisionEvent


class PhysicsSystem:
    def __init__(self, config: GameConfig) -> None:
        self.config = config

        self.grid_size = 100
        self.collision_grid = {}
        self.static_collision_grid = {}

    def setup_collision_grid(self, walls) -> None:
        self.collision_grid = {}

        for wall in walls:
            self.add_to_collision_grid(wall, "wall")

        self.static_collision_grid = self.collision_grid.copy()

    def add_to_collision_grid(self, obj, obj_type: str) -> None:
        if obj.x is None or obj.y is None:
<<<<<<< HEAD
            return
=======
            return None
>>>>>>> 559c741d

        grid_x1 = max(0, int(obj.x // self.grid_size))
        grid_y1 = max(0, int(obj.y // self.grid_size))
        grid_x2 = max(0, int((obj.x + obj.width) // self.grid_size))
        grid_y2 = max(0, int((obj.y + obj.height) // self.grid_size))

        for gx in range(grid_x1, grid_x2 + 1):
            for gy in range(grid_y1, grid_y2 + 1):
                grid_key = (gx, gy)
                if grid_key not in self.collision_grid:
                    self.collision_grid[grid_key] = []
                self.collision_grid[grid_key].append((obj, obj_type))

    def update_entity_positions(self, player, enemies, bullets) -> None:
        self.collision_grid = self.static_collision_grid.copy()
        if player is not None:
            self.add_to_collision_grid(player, "player")

        for i, enemy in enumerate(enemies):
            self.add_to_collision_grid(enemy, f"enemy_{i}")
        for bullet in bullets:
            self.add_to_collision_grid(bullet, f"bullet_{bullet.owner}")

    def get_objects_near(self, obj, obj_types=None) -> list:
        if obj.x is None or obj.y is None:
            return []

        grid_x1 = max(0, int(obj.x // self.grid_size))
        grid_y1 = max(0, int(obj.y // self.grid_size))
        grid_x2 = max(0, int((obj.x + obj.width) // self.grid_size))
        grid_y2 = max(0, int((obj.y + obj.height) // self.grid_size))

        nearby_objects = []
        for gx in range(grid_x1, grid_x2 + 1):
            for gy in range(grid_y1, grid_y2 + 1):
                grid_key = (gx, gy)
                if grid_key in self.collision_grid:
                    for grid_obj, grid_obj_type in self.collision_grid[grid_key]:
                        if obj_types is None or grid_obj_type in obj_types:
                            nearby_objects.append((grid_obj, grid_obj_type))

        return nearby_objects

    def apply_action(
        self,
        agent_id,
        entity,
        action,
        bullets,
        events,
        game_time,
        object_factory,
        dt,
    ) -> None:
        if entity.cooldown > 0:
            entity.cooldown -= 1
        if entity.cooldown == 0 and entity.is_reloading:
            entity.is_reloading = False
            entity.ammunition = 3

        if action.direction is not None:
            dx, dy = action.get_direction_vector()
            entity.orientation = [
                dx,
                dy,
            ]

            if entity.x is None or entity.y is None:
                return

            old_x, old_y = entity.x, entity.y
            movement_vector = Vector2(dx * dt * entity.speed, dy * dt * entity.speed)

            entity.x += movement_vector.x
            entity.y += movement_vector.y

            collision_detected = False
            nearby_objects = self.get_objects_near(entity, ["wall"])

            for wall_obj, _ in nearby_objects:
                if entity.rect.colliderect(wall_obj.rect):
                    collision_detected = True
                    break

            if collision_detected:
                entity.x, entity.y = old_x, old_y

        if action.is_shooting is True and entity.ammunition > 0 and entity.cooldown == 0:
            dx, dy = entity.orientation if entity.orientation is not None else [0, 0]

            if entity.x is None or entity.y is None:
                return

            center_x = entity.x + (entity.width - self.config.block_width / 2) / 2
            center_y = entity.y + (entity.height - self.config.block_height / 2) / 2

            offset = 5
            center_x += dx * offset
            center_y += dy * offset

            bullet = object_factory.create_bullet(int(center_x), int(center_y), [dx, dy], agent_id)
            bullets.append(bullet)

            object_factory.create_bullet_fired_event(
                events,
                game_time,
                agent_id,
                (dx, dy),
                (center_x, center_y),
            )

            entity.ammunition -= 1
            entity.cooldown = int(self.config.fps * 0.25)

            if entity.ammunition == 0:
                entity.cooldown += 1 * self.config.fps
                entity.is_reloading = True

    def move_bullets(self, bullets, walls, config, events, game_time, dt) -> None:
        screen_rect = pygame.Rect(
            0,
            0,
            config.display_width,
            config.display_height,
        )

        new_bullets = []
        for bullet in bullets:
            if bullet.x is None or bullet.y is None:
                continue

            dx, dy = bullet.direction

            new_x = bullet.x + dt * dx * config.bullet_speed
            new_y = bullet.y + dt * dy * config.bullet_speed

            bullet.x = new_x
            bullet.y = new_y

            if not screen_rect.collidepoint(int(bullet.x), int(bullet.y)):
                continue

            collision_detected = False
            nearby_walls = self.get_objects_near(bullet, ["wall"])

            for wall_obj, _ in nearby_walls:
                if bullet.rect.colliderect(wall_obj.rect):
                    collision_detected = True
                    events.append(
                        CollisionEvent(
                            timestamp=game_time,
                            entity1_id=f"bullet_{bullet.owner}",
                            entity2_id="wall",
                            position=(bullet.x, bullet.y),
                        ),
                    )
                    break

            if not collision_detected:
                new_bullets.append(bullet)

        bullets.clear()
        bullets.extend(new_bullets)

    def check_collisions(
        self,
        player,
        enemies,
        bullets,
        events,
        game_time,
        explosions,
        object_factory,
        score_callback,
    ) -> None:
        i = 0
        while i < len(bullets):
            bullet = bullets[i]

            if bullet.x is None or bullet.y is None:
                i += 1
                continue

            collision_detected = False

            if bullet.owner == "player":
                for enemy_idx, enemy in enumerate(enemies[:]):
                    if enemy.rect.colliderect(bullet.rect):
                        object_factory.create_enemy_hit_event(
                            events,
                            game_time,
                            enemy_idx,
                            bullet.x,
                            bullet.y,
                        )

                        explosions.append(
                            object_factory.create_explosion(bullet.x, bullet.y, "enemy"),
                        )

                        score_callback(10)

                        enemy.health -= 1
                        collision_detected = True

                        if enemy.health <= 0:
                            object_factory.create_entity_destroyed_event(
                                events,
                                game_time,
                                f"enemy_{enemy_idx}",
                                "enemy",
                                enemy.x,
                                enemy.y,
                            )

                            if enemy.x is not None and enemy.y is not None:
                                explosions.append(
                                    object_factory.create_explosion(enemy.x, enemy.y, "enemy"),
                                )

                            score_callback(50)

                            enemies.remove(enemy)

                        break

            elif player is not None and bullet.rect.colliderect(player.rect):
                object_factory.create_player_hit_event(
                    events,
                    game_time,
                    bullet.owner,
                    bullet.x,
                    bullet.y,
                )

                explosions.append(object_factory.create_explosion(bullet.x, bullet.y, "player"))

                player.health -= 1

                if player.health <= 0 and player.x is not None and player.y is not None:
                    explosions.append(object_factory.create_explosion(player.x, player.y, "player"))

                collision_detected = True

            if not collision_detected:
                nearby_walls = self.get_objects_near(bullet, ["wall"])
                for wall_obj, _ in nearby_walls:
                    if bullet.rect.colliderect(wall_obj.rect):
                        events.append(
                            CollisionEvent(
                                timestamp=game_time,
                                entity1_id=f"bullet_{bullet.owner}",
                                entity2_id="wall",
                                position=(bullet.x, bullet.y),
                            ),
                        )
                        explosion_type = "player" if bullet.owner == "player" else "enemy"
                        explosions.append(
                            object_factory.create_explosion(bullet.x, bullet.y, explosion_type),
                        )

                        collision_detected = True
                        break

            if collision_detected:
                bullets.pop(i)
            else:
                i += 1<|MERGE_RESOLUTION|>--- conflicted
+++ resolved
@@ -23,11 +23,7 @@
 
     def add_to_collision_grid(self, obj, obj_type: str) -> None:
         if obj.x is None or obj.y is None:
-<<<<<<< HEAD
-            return
-=======
             return None
->>>>>>> 559c741d
 
         grid_x1 = max(0, int(obj.x // self.grid_size))
         grid_y1 = max(0, int(obj.y // self.grid_size))
