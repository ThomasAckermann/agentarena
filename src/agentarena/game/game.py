"""
Main game class and core game loop for AgentArena.
"""

import uuid

import pygame

from agentarena.agent.agent import Agent
from agentarena.agent.manual_agent import ManualAgent
from agentarena.game.asset_manager import AssetManager
from agentarena.game.event_manager import EventManager
from agentarena.game.object_factory import ObjectFactory
from agentarena.game.physics import PhysicsSystem
from agentarena.game.rendering import RenderingSystem
from agentarena.models.config import GameConfig
from agentarena.models.observations import GameObservation
from agentarena.training.demo_collection import DemonstrationLogger
<<<<<<< HEAD
=======

LOG_PATH: str = "src/agentarena/data"
>>>>>>> 559c741d


class Game:
    """Main game class that manages the game state and coordinates all systems."""

    def __init__(
        self,
        screen: pygame.Surface,
        player_agent: Agent,
        enemy_agent: Agent,
        clock: pygame.time.Clock,
        config: GameConfig,
    ) -> None:
        """
        Initialize the game.

        Args:
            screen: Pygame surface for rendering
            player_agent: Agent controlling the player
            enemy_agent: Agent controlling the enemies
            clock: Pygame clock for timing
            config: Game configuration
        """

        self.screen: pygame.Surface = screen
        self.player_agent: Agent = player_agent
        self.enemy_agent: Agent = enemy_agent
        self.clock = clock
        self.config = config

        # Game state
        self.running = True
        self.game_time: float = 0.0
        self.score: int = 0
        self.dt: float = 1 / 60  # Fixed time step for predictable physics

        # Game objects
        self.player = None
        self.enemies = []
        self.bullets = []
        self.explosions = []

        self.game_id = str(uuid.uuid4())

        self.asset_manager = AssetManager(self.config)
        self.object_factory = ObjectFactory(self.config, self.player_agent, self.enemy_agent)
        self.physics_system = PhysicsSystem(self.config)
        self.event_manager = EventManager()

        if self.screen is not None:
            self.rendering_system = RenderingSystem(self.screen, self.asset_manager, self.config)
        else:
            self.rendering_system = None
        self.demo_logger = None
        if isinstance(self.player_agent, ManualAgent):
            self.demo_logger = DemonstrationLogger()
            print("🎮 Demonstration collection mode activated!")
            print("Your gameplay will be recorded for AI training.")

        # Initialize the game
        self.reset()

    def reset(self) -> None:
        """Reset the game state for a new episode."""
        # Reset game state
        self.game_time = 0.0
        self.score = 0
        self.running = True
        self.events = []
        self.bullets = []
        self.explosions = []

        # Reset the agents
        self.player_agent.reset()
        self.enemy_agent.reset()

        # Load assets
        self.asset_manager.load_textures()

        # Create game objects
        self.player = self.object_factory.create_player()
        self.enemies = self.object_factory.create_enemies(
            self.config.max_enemies,
        )

        # Initialize level
        self.level = self.object_factory.create_level(
            self.player,
            self.enemies,
        )

        # Initialize physics system with new level data
        self.physics_system.setup_collision_grid(self.level.walls)

        # Store static map data for logging
        walls_data = self.object_factory.get_walls_data(self.level.walls)
        self.static_map_data = {"walls": walls_data}
        if self.demo_logger:
            self.demo_logger.start_episode()
            print("📝 Started recording new demonstration episode...")

    def get_observation(self, agent_id: str = "player") -> GameObservation:
        """
        Get the current game state observation for an agent.

        Args:
            agent_id: ID of the agent requesting the observation

        Returns:
            GameObservation: Structured game state observation
        """
        if agent_id == "player" and self.player is not None:
            # Player observation
            return self.object_factory.create_player_observation(
                self.player,
                self.enemies,
                self.bullets,
                self.level.walls,
                self.game_time,
                self.score,
            )
        else:
            # Enemy observation (reverse perspective)
            return self.object_factory.create_enemy_observation(
                agent_id,
                self.player,
                self.enemies,
                self.bullets,
                self.level.walls,
                self.game_time,
                self.score,
            )

    def update(self) -> None:
        """Update game state for the current frame."""
        # Update game time using delta time
        self.dt = self.clock.tick(self.config.fps) / 1000.0 if self.config.fps > 0 else 1.0 / 60.0
        self.game_time += self.dt

        # Clear events for this frame
        self.events = []

        # Check game over condition
        if self.player.health <= 0:
            if not self.running and self.demo_logger:
                won = len(self.enemies) == 0
                self.demo_logger.end_episode(won=won, score=self.score)
                print(f"📋 Demonstration episode saved! Win: {won}, Score: {self.score}")
            self.event_manager.create_player_destroyed_event(
                self.events,
                self.game_time,
                self.player,
            )
            self.running = False
            return

        if len(self.enemies) == 0:
<<<<<<< HEAD
            self.score += 100
            if self.demo_logger:
                won = len(self.enemies) == 0
                self.demo_logger.end_episode(won=won, score=self.score)
                print(f"📋 Demonstration episode saved! Win: {won}, Score: {self.score}")
=======
            # All enemies defeated - victory!
            self.score += 100  # Big score bonus for winning
>>>>>>> 559c741d
            self.running = False
            return

        # Process player actions if player exists
        if self.player is not None:
            # Get player observation and action
            player_observation = self.get_observation("player")
            player_action = self.player.agent.get_action(player_observation)
            if self.demo_logger:
                self.demo_logger.log_step(player_observation, player_action)
<<<<<<< HEAD
                print("test")
=======
>>>>>>> 559c741d
            self.physics_system.apply_action(
                "player",
                self.player,
                player_action,
                self.bullets,
                self.events,
                self.game_time,
                self.object_factory,
                self.dt,
            )

        # Process enemy actions
        for i, enemy in enumerate(self.enemies):
            enemy_observation = self.get_observation(f"enemy_{i}")
            enemy_action = enemy.agent.get_action(enemy_observation)
            self.physics_system.apply_action(
                f"enemy_{i}",
                enemy,
                enemy_action,
                self.bullets,
                self.events,
                self.game_time,
                self.object_factory,
                self.dt,
            )

        # Update positions of all bullets
        self.physics_system.move_bullets(
            self.bullets,
            self.level.walls,
            self.config,
            self.events,
            self.game_time,
            self.dt,
        )

        # Update collision grid with current positions
        self.physics_system.update_entity_positions(self.player, self.enemies, self.bullets)

        # Check for collisions efficiently
        self.physics_system.check_collisions(
            self.player,
            self.enemies,
            self.bullets,
            self.events,
            self.game_time,
            self.explosions,
            self.object_factory,
            self.score_callback,
        )

        # Update explosions
        self._update_explosions()

        # Render the frame if we have a screen
        if self.rendering_system is not None:
            self.rendering_system.render(
                self.player,
                self.enemies,
                self.bullets,
                self.explosions,
                self.level.walls,
                self.score,
                self.game_time,
            )

        if not self.running and self.demo_logger:
            won = len(self.enemies) == 0  # Win condition
            self.demo_logger.end_episode(won=won, score=self.score)
            print(f"📋 Demonstration episode saved! Win: {won}, Score: {self.score}")

    def score_callback(self, points: int) -> None:
        """Callback to update the score."""
        self.score += points

    def _update_explosions(self) -> None:
        """Update all active explosions and remove finished ones."""
        i = 0
        while i < len(self.explosions):
            explosion = self.explosions[i]
            explosion.update()

            if explosion.finished:
                self.explosions.pop(i)
            else:
                i += 1

<<<<<<< HEAD
    def _sanitize_for_json(self, data: list | dict | pygame.Rect | None) -> None | dict | list:
=======
    def _sanitize_for_json(self, data):
>>>>>>> 559c741d
        """Recursively remove pygame.Rect and other non-serializable objects from data structure."""
        if isinstance(data, dict):
            return {
                k: self._sanitize_for_json(v)
                for k, v in data.items()
                if not isinstance(v, pygame.Rect)
            }
        elif isinstance(data, list):
            return [
                self._sanitize_for_json(item) for item in data if not isinstance(item, pygame.Rect)
            ]
        elif isinstance(data, pygame.Rect):
            # Skip Rect objects entirely
            return None
        else:
            return data<|MERGE_RESOLUTION|>--- conflicted
+++ resolved
@@ -16,11 +16,6 @@
 from agentarena.models.config import GameConfig
 from agentarena.models.observations import GameObservation
 from agentarena.training.demo_collection import DemonstrationLogger
-<<<<<<< HEAD
-=======
-
-LOG_PATH: str = "src/agentarena/data"
->>>>>>> 559c741d
 
 
 class Game:
@@ -178,16 +173,11 @@
             return
 
         if len(self.enemies) == 0:
-<<<<<<< HEAD
             self.score += 100
             if self.demo_logger:
                 won = len(self.enemies) == 0
                 self.demo_logger.end_episode(won=won, score=self.score)
                 print(f"📋 Demonstration episode saved! Win: {won}, Score: {self.score}")
-=======
-            # All enemies defeated - victory!
-            self.score += 100  # Big score bonus for winning
->>>>>>> 559c741d
             self.running = False
             return
 
@@ -198,10 +188,6 @@
             player_action = self.player.agent.get_action(player_observation)
             if self.demo_logger:
                 self.demo_logger.log_step(player_observation, player_action)
-<<<<<<< HEAD
-                print("test")
-=======
->>>>>>> 559c741d
             self.physics_system.apply_action(
                 "player",
                 self.player,
@@ -288,12 +274,8 @@
                 self.explosions.pop(i)
             else:
                 i += 1
-
-<<<<<<< HEAD
     def _sanitize_for_json(self, data: list | dict | pygame.Rect | None) -> None | dict | list:
-=======
-    def _sanitize_for_json(self, data):
->>>>>>> 559c741d
+  
         """Recursively remove pygame.Rect and other non-serializable objects from data structure."""
         if isinstance(data, dict):
             return {
