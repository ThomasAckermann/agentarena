import json
import random
import uuid
from datetime import datetime
from pathlib import Path
<<<<<<< HEAD
=======
from typing import Dict, List, Optional, Tuple, Union, cast
>>>>>>> b8a9888d

import pygame
from pygame.math import Vector2
from agentarena.game.action import Direction, DIRECTION_VECTORS
from agentarena.agent.agent import Agent
<<<<<<< HEAD
from agentarena.game.action import Action
=======
from agentarena.game.action import Action, Direction
>>>>>>> b8a9888d
from agentarena.game.entities.player import Player
from agentarena.game.entities.projectile import Projectile
from agentarena.game.level import Level
from agentarena.models.config import GameConfig
<<<<<<< HEAD
from agentarena.models.entities import PlayerModel, ProjectileModel, WallModel
=======
from agentarena.models.entities import (
    EntityModel,
    PlayerModel,
    ProjectileModel,
    WallModel,
)
>>>>>>> b8a9888d
from agentarena.models.events import (
    BulletFiredEvent,
    CollisionEvent,
    EnemyHitEvent,
    EntityDestroyedEvent,
    GameEvent,
    PlayerHitEvent,
)
from agentarena.models.observations import (
    BulletObservation,
    EnemyObservation,
    GameObservation,
    PlayerObservation,
)

ASSET_PATH: str = "src/agentarena/assets"
LOG_PATH: str = "src/agentarena/data"
PLAYER_SCALE: float = 0.8


class Game:
    def __init__(
        self,
        screen: pygame.Surface,
        player_agent: Agent,
        enemy_agent: Agent,
        clock: pygame.time.Clock,
        config: GameConfig,
    ) -> None:
        self.screen: pygame.Surface = screen
        self.player_agent: Agent = player_agent
        self.enemy_agent: Agent = enemy_agent
        self.clock = clock
        self.episode_log: List[Dict] = []
        self.player: Optional[Player] = None
        self.enemies: List[Player] = []
        self.config = config
<<<<<<< HEAD
        self.textures: dict[str, pygame.Surface] = {}
=======
        self.textures: Dict[str, pygame.Surface] = {}
>>>>>>> b8a9888d
        self.game_time: float = 0.0
        self.score: int = 0

        # Precomputed values
        self.bullet_width = int(self.config.block_width / 2)
        self.bullet_height = int(self.config.block_height / 2)
        self.scaled_width = int(self.config.block_width * PLAYER_SCALE)
        self.scaled_height = int(self.config.block_height * PLAYER_SCALE)

        # Spatial partitioning grid for collision detection
        self.grid_size = 100  # Size of each grid cell
<<<<<<< HEAD
        self.collision_grid: dict[tuple[int, int], list[tuple[Player | Projectile, str]]] = {}
=======
        self.collision_grid: Dict[Tuple[int, int], List[Tuple[Union[Player, Projectile], str]]] = {}
>>>>>>> b8a9888d

        # Unique game ID for this session
        self.game_id = str(uuid.uuid4())

        self.reset()

    def reset(self) -> None:
        """Reset the game state for a new episode."""
        self.load_textures()
        self.create_player()
        self.create_enemies()
        self.level: Level = Level(self.player, self.enemies, self.config)
        self.level.generate_level()
        self.setup_collision_grid()  # Initialize spatial partitioning
<<<<<<< HEAD
        self.events: list[GameEvent] = []
        self.bullets: list[Projectile] = []
=======
        self.events: List[GameEvent] = []
        self.bullets: List[Projectile] = []
>>>>>>> b8a9888d
        self.dt: float = 1 / 60  # Fixed time step for predictable physics
        self.running = True
        self.game_time = 0.0
        self.score = 0

        # Store static map data
        walls_data = [
            WallModel(
                id=f"wall_{i}",
                x=wall.x,
                y=wall.y,
                width=wall.width,
                height=wall.height,
                entity_type="wall",
            ).model_dump()
            for i, wall in enumerate(self.level.walls)
        ]
<<<<<<< HEAD

        self.static_map_data = {"walls": walls_data}

    def setup_collision_grid(self) -> None:
        """Initialize spatial partitioning grid for collision detection."""
        # Create a fresh collision grid
=======

        self.static_map_data = {"walls": walls_data}

    def setup_collision_grid(self) -> None:
        """Initialize spatial partitioning grid for collision detection."""
>>>>>>> b8a9888d
        self.collision_grid = {}

        # Add walls to the grid (these are static and only need to be added once)
        for wall in self.level.walls:
            self.add_to_collision_grid(wall, "wall")

<<<<<<< HEAD
        # Store the static grid separately so we don't need to rebuild it every frame
        self.static_collision_grid = self.collision_grid.copy()

    def update_entity_positions(self) -> None:
        """Update the grid with current positions of dynamic entities only."""
        # Start with a copy of the static grid (walls) instead of rebuilding
        self.collision_grid = self.static_collision_grid.copy()

        # Only add dynamic entities to the grid
        # Add player to the grid
        if self.player is not None:
            self.add_to_collision_grid(self.player, "player")

        # Add enemies to the grid
        for i, enemy in enumerate(self.enemies):
            self.add_to_collision_grid(enemy, f"enemy_{i}")

        # Add bullets to the grid
        for bullet in self.bullets:
            self.add_to_collision_grid(bullet, f"bullet_{bullet.owner}")

    def add_to_collision_grid(self, obj: Player | Projectile, obj_type: str) -> None:
=======
    def add_to_collision_grid(self, obj: Union[Player, Projectile], obj_type: str) -> None:
>>>>>>> b8a9888d
        """Add an object to the spatial partitioning grid."""
        if obj.x is None or obj.y is None:
            return  # Skip objects without position

        grid_x1 = max(0, int(obj.x // self.grid_size))
        grid_y1 = max(0, int(obj.y // self.grid_size))
        grid_x2 = max(0, int((obj.x + obj.width) // self.grid_size))
        grid_y2 = max(0, int((obj.y + obj.height) // self.grid_size))

        for gx in range(grid_x1, grid_x2 + 1):
            for gy in range(grid_y1, grid_y2 + 1):
                grid_key = (gx, gy)
                if grid_key not in self.collision_grid:
                    self.collision_grid[grid_key] = []
                self.collision_grid[grid_key].append((obj, obj_type))

    def get_objects_near(
<<<<<<< HEAD
        self,
        obj: Player | Projectile,
        obj_types: list[str] | None = None,
    ) -> list[tuple[Player | Projectile, str]]:
=======
        self, obj: Union[Player, Projectile], obj_types: Optional[List[str]] = None
    ) -> List[Tuple[Union[Player, Projectile], str]]:
>>>>>>> b8a9888d
        """Get objects near the specified object based on grid location."""
        if obj.x is None or obj.y is None:
            return []  # Return empty list for objects without position

        grid_x1 = max(0, int(obj.x // self.grid_size))
        grid_y1 = max(0, int(obj.y // self.grid_size))
        grid_x2 = max(0, int((obj.x + obj.width) // self.grid_size))
        grid_y2 = max(0, int((obj.y + obj.height) // self.grid_size))

        nearby_objects = []
        for gx in range(grid_x1, grid_x2 + 1):
            for gy in range(grid_y1, grid_y2 + 1):
                grid_key = (gx, gy)
                if grid_key in self.collision_grid:
                    for grid_obj, grid_obj_type in self.collision_grid[grid_key]:
                        if obj_types is None or grid_obj_type in obj_types:
                            nearby_objects.append((grid_obj, grid_obj_type))

        return nearby_objects

    def create_player(self) -> None:
        """Create the player entity."""
        player_position = [
            random.randint(
                2 * self.config.block_width,
                self.config.display_width - 2 * self.config.block_width,
            ),
            random.randint(
                2 * self.config.block_height,
                self.config.display_height - 2 * self.config.block_height,
            ),
        ]
        player_orientation = [0, 1]

        # Create player data model
        player_model = PlayerModel(
            id="player",
            x=player_position[0],
            y=player_position[1],
            width=self.scaled_width,
            height=self.scaled_height,
            orientation=player_orientation,
            health=3,
            cooldown=0,
            ammunition=3,
            is_reloading=False,
            speed=self.config.player_speed,
        )

        # Create player entity using the data model
        self.player = Player(
            orientation=player_orientation,
            agent=self.player_agent,
            width=self.scaled_width,
            height=self.scaled_height,
            x=player_position[0],
            y=player_position[1],
            speed=self.config.player_speed,
        )

    def create_enemies(self) -> None:
        """Create enemy entities."""
        self.enemies = []

        for i in range(self.config.max_enemies):
            enemy_position = [
                random.randint(
                    2 * self.config.block_width,
                    self.config.display_width - 2 * self.config.block_width,
                ),
                random.randint(
                    2 * self.config.block_height,
                    self.config.display_height - 2 * self.config.block_height,
                ),
            ]
            enemy_orientation = [0, 1]

            # Create enemy data model
            enemy_model = PlayerModel(
                id=f"enemy_{i}",
                x=enemy_position[0],
                y=enemy_position[1],
                width=self.scaled_width,
                height=self.scaled_height,
                orientation=enemy_orientation,
                health=2,  # Enemies have less health than player
                cooldown=0,
                ammunition=3,
                is_reloading=False,
                speed=self.config.player_speed,
            )

            # Create enemy entity using the data model
            self.enemies.append(
                Player(
                    orientation=enemy_orientation,
                    agent=self.enemy_agent,
                    width=self.scaled_width,
                    height=self.scaled_height,
                    x=enemy_position[0],
                    y=enemy_position[1],
                    speed=self.config.player_speed,
                ),
            )

    def get_observation(self, agent_id: str = "player") -> GameObservation:
        """
        Get the current game state observation for an agent.

        Args:
            agent_id: ID of the agent requesting the observation

        Returns:
            GameObservation: Structured game state observation
        """
        if agent_id == "player" and self.player is not None:
            # Player observation
            return GameObservation(
                player=PlayerObservation(
                    x=self.player.x if self.player.x is not None else 0,
                    y=self.player.y if self.player.y is not None else 0,
                    orientation=(
                        self.player.orientation if self.player.orientation is not None else [0, 0]
                    ),
                    health=self.player.health,
                    ammunition=self.player.ammunition,
                    cooldown=self.player.cooldown,
                    is_reloading=self.player.is_reloading,
                ),
                enemies=[
                    EnemyObservation(
                        x=enemy.x if enemy.x is not None else 0,
                        y=enemy.y if enemy.y is not None else 0,
                        orientation=enemy.orientation if enemy.orientation is not None else [0, 0],
                        health=enemy.health,
                    )
                    for enemy in self.enemies
                ],
                bullets=[
                    BulletObservation(
                        x=bullet.x if bullet.x is not None else 0,
                        y=bullet.y if bullet.y is not None else 0,
                        direction=bullet.direction,
                        owner=bullet.owner,
                    )
                    for bullet in self.bullets
                ],
                game_time=self.game_time,
                score=self.score,
            )
        else:
            # Enemy observation (reverse perspective)
            idx = int(agent_id.replace("enemy_", ""))
            if idx < len(self.enemies):
                enemy = self.enemies[idx]

                return GameObservation(
                    # From enemy's perspective, it is the "player"
                    player=PlayerObservation(
                        x=enemy.x if enemy.x is not None else 0,
                        y=enemy.y if enemy.y is not None else 0,
                        orientation=enemy.orientation if enemy.orientation is not None else [0, 0],
                        health=enemy.health,
                        ammunition=enemy.ammunition,
                        cooldown=enemy.cooldown,
                        is_reloading=enemy.is_reloading,
                    ),
                    # From enemy's perspective, the player is an "enemy"
                    enemies=(
                        [
                            EnemyObservation(
                                x=(
                                    self.player.x
                                    if self.player is not None and self.player.x is not None
                                    else 0
                                ),
                                y=(
                                    self.player.y
                                    if self.player is not None and self.player.y is not None
                                    else 0
                                ),
                                orientation=(
                                    self.player.orientation
                                    if self.player is not None
                                    and self.player.orientation is not None
                                    else [0, 0]
                                ),
                                health=self.player.health if self.player is not None else 0,
<<<<<<< HEAD
                            ),
=======
                            )
>>>>>>> b8a9888d
                        ]
                        if self.player is not None
                        else []
                    ),
                    bullets=[
                        BulletObservation(
                            x=bullet.x if bullet.x is not None else 0,
                            y=bullet.y if bullet.y is not None else 0,
                            direction=bullet.direction,
                            owner=bullet.owner,
                        )
                        for bullet in self.bullets
                    ],
                    game_time=self.game_time,
                    score=self.score,
                )

            # Fallback empty observation
            return GameObservation(
                player=PlayerObservation(
                    x=0,
                    y=0,
                    orientation=[0, 0],
                    health=0,
                ),
                enemies=[],
                bullets=[],
                game_time=self.game_time,
                score=self.score,
            )

    def update(self) -> None:
        """Update game state for the current frame."""
        # Update game time using delta time
        self.dt = self.clock.tick(60) / 1000.0
        self.game_time += self.dt

        # Clear events for this frame
        self.events = []

        # At the start of episode, store walls once
        if len(self.episode_log) == 0:
            self.episode_log.append({"static": self.static_map_data})

        # Check game over condition
        if self.player is not None and self.player.health <= 0:
            print("Game Over! Player defeated.")

            # Create game over event
            self.events.append(
                EntityDestroyedEvent(
                    timestamp=self.game_time,
                    entity_id="player",
                    entity_type="player",
                    position=(
                        self.player.x if self.player.x is not None else 0,
                        self.player.y if self.player.y is not None else 0,
                    ),
<<<<<<< HEAD
                ),
=======
                )
>>>>>>> b8a9888d
            )

            self.save_episode_log()
            self.running = False
            return

        # Process player actions if player exists
        if self.player is not None:
            # Get player observation and action
            player_observation = self.get_observation("player")
            player_action = self.player.agent.get_action(player_observation)
            self.apply_action("player", self.player, player_action)

        # Process enemy actions
        for i, enemy in enumerate(self.enemies):
            enemy_observation = self.get_observation(f"enemy_{i}")
            enemy_action = enemy.agent.get_action(enemy_observation)
            self.apply_action(f"enemy_{i}", enemy, enemy_action)

        # Update positions of all bullets
        self.move_bullets()

        # Update collision grid with current positions
        self.update_entity_positions()

        # Check for collisions efficiently
        self.check_collisions()

        # Log game state - convert events to dictionaries for logging
        event_dicts = [event.model_dump() for event in self.events]

        # Track player action for the log
        player_action_dict = (
            player_action.model_dump()
            if self.player is not None
            else {"is_shooting": False, "direction": None}
        )

        self.episode_log.append(
            {
                "observation": self.get_observation("player").model_dump(),
                "action": player_action_dict,
                "events": event_dicts,
                "done": not self.running,
                "game_time": self.game_time,
            },
        )

        # Render the frame if we have a screen
        if self.screen is not None:
            self.render()
<<<<<<< HEAD
=======

    def update_entity_positions(self) -> None:
        """Update the grid with current positions of dynamic entities."""
        # Rebuild the dynamic part of the grid each frame
        # (Static objects like walls stay in place)
        self.collision_grid = {}
        self.setup_collision_grid()  # Re-add walls

        # Add player to the grid
        if self.player is not None:
            self.add_to_collision_grid(self.player, "player")

        # Add enemies to the grid
        for i, enemy in enumerate(self.enemies):
            self.add_to_collision_grid(enemy, f"enemy_{i}")

        # Add bullets to the grid
        for bullet in self.bullets:
            self.add_to_collision_grid(bullet, f"bullet_{bullet.owner}")
>>>>>>> b8a9888d

    def apply_action(
        self,
        agent_id: str,
        player: Player,
        action: Action,
    ) -> None:
        """
        Apply an action to a player or enemy.

        Args:
            agent_id: ID of the agent performing the action
            player: Player entity to apply the action to
            action: Action to apply
        """
        # Cooldown and reload mechanics
        if player.cooldown > 0:
            player.cooldown -= 1
        if player.cooldown == 0 and player.is_reloading:
            player.is_reloading = False
            player.ammunition = 3

        # Movement processing with vector math
        if action.direction is not None:
            # Set the player orientation based on the direction
            dx, dy = action.get_direction_vector()
<<<<<<< HEAD
            player.orientation = [
                dx,
                dy,
            ]  # This will be used for determining which sprite to render
=======
            player.orientation = [dx, dy]
>>>>>>> b8a9888d

            # Skip movement if player has no position
            if player.x is None or player.y is None:
                return

            old_x, old_y = player.x, player.y
            movement_vector = Vector2(dx * self.dt * player.speed, dy * self.dt * player.speed)

            # Apply movement
            player.x += movement_vector.x
            player.y += movement_vector.y

            # Check for wall collisions efficiently using the grid
            collision_detected = False
            nearby_objects = self.get_objects_near(player, ["wall"])

            for wall_obj, _ in nearby_objects:
                if player.rect.colliderect(wall_obj.rect):
                    collision_detected = True
                    break

            if collision_detected:
                player.x, player.y = old_x, old_y

        # Shooting mechanics
        if action.is_shooting is True and player.ammunition > 0 and player.cooldown == 0:
            dx, dy = player.orientation if player.orientation is not None else [0, 0]

            # Skip shooting if player has no position
            if player.x is None or player.y is None:
                return

            # Calculate bullet spawn position (center of player)
            center_x = player.x + (player.width - self.bullet_width) / 2
            center_y = player.y + (player.height - self.bullet_height) / 2

            # Offset bullet in shooting direction
            offset = 5
            center_x += dx * offset
            center_y += dy * offset

<<<<<<< HEAD
            # Create bullet using the object pool if available
            if hasattr(self, "get_bullet_from_pool"):
                bullet = self.get_bullet_from_pool(
                    x=int(center_x), y=int(center_y), direction=[dx, dy], owner=agent_id
                )
            else:
                # Fallback to direct creation if object pooling isn't implemented
                bullet = Projectile(
                    x=int(center_x),
                    y=int(center_y),
                    width=self.bullet_width,
                    height=self.bullet_height,
                    direction=[dx, dy],
                    owner=agent_id,
                    speed=self.config.bullet_speed,
                )
=======
            # Create bullet data model
            bullet_model = ProjectileModel(
                id=f"bullet_{agent_id}_{self.game_time:.3f}",
                x=int(center_x),
                y=int(center_y),
                width=self.bullet_width,
                height=self.bullet_height,
                direction=[dx, dy],
                owner=agent_id,
                speed=self.config.bullet_speed,
            )

            # Create new bullet entity
            bullet = Projectile(
                x=int(center_x),
                y=int(center_y),
                width=self.bullet_width,
                height=self.bullet_height,
                direction=[dx, dy],
                owner=agent_id,
                speed=self.config.bullet_speed,
            )
>>>>>>> b8a9888d

            self.bullets.append(bullet)

            # Create bullet fired event
            self.events.append(
                BulletFiredEvent(
                    timestamp=self.game_time,
                    owner_id=agent_id,
                    direction=(dx, dy),
                    position=(center_x, center_y),
                )
            )

            # Update ammunition and cooldown
            player.ammunition -= 1
            player.cooldown = int(self.config.fps * 0.25)

            if player.ammunition == 0:
                player.cooldown += 1 * self.config.fps
                player.is_reloading = True

    def move_bullets(self) -> None:
        """Update positions of all bullets and handle wall collisions."""
        # Create screen boundary rectangle
<<<<<<< HEAD
        screen_rect = pygame.Rect(
            0,
            0,
            self.config.display_width,
            self.config.display_height,
        )
=======
        screen_rect = pygame.Rect(0, 0, self.config.display_width, self.config.display_height)
>>>>>>> b8a9888d

        new_bullets = []
        for bullet in self.bullets:
            # Skip bullets without position
            if bullet.x is None or bullet.y is None:
                continue

<<<<<<< HEAD
            # Get direction vector (keep as float for precision)
            dx, dy = bullet.direction
=======
            dx, dy = bullet.direction
            bullet.x += self.dt * dx * self.config.bullet_speed
            bullet.y += self.dt * dy * self.config.bullet_speed
>>>>>>> b8a9888d

            # Calculate new position with floating point precision
            new_x = bullet.x + self.dt * dx * self.config.bullet_speed
            new_y = bullet.y + self.dt * dy * self.config.bullet_speed

            # Update bullet position (still as floating point)
            bullet.x = new_x
            bullet.y = new_y

            # Skip bullets that are off-screen (use integer rect for this check)
            if not screen_rect.collidepoint(int(bullet.x), int(bullet.y)):
                continue

            # Check for wall collisions efficiently
            collision_detected = False
            nearby_walls = self.get_objects_near(bullet, ["wall"])

            for wall_obj, _ in nearby_walls:
                if bullet.rect.colliderect(wall_obj.rect):
                    collision_detected = True

                    # Create collision event
<<<<<<< HEAD
=======
                    if isinstance(wall_obj, pygame.Rect):
                        wall_position = (wall_obj.x, wall_obj.y)
                    else:
                        wall_position = (
                            wall_obj.x if wall_obj.x is not None else 0,
                            wall_obj.y if wall_obj.y is not None else 0,
                        )

>>>>>>> b8a9888d
                    self.events.append(
                        CollisionEvent(
                            timestamp=self.game_time,
                            entity1_id=f"bullet_{bullet.owner}",
                            entity2_id="wall",
                            position=(bullet.x, bullet.y),
<<<<<<< HEAD
                        ),
=======
                        )
>>>>>>> b8a9888d
                    )
                    break

            if not collision_detected:
                new_bullets.append(bullet)

        self.bullets = new_bullets

    def check_collisions(self) -> None:
        """Check for collisions between bullets and entities."""
        # More efficient collision detection using spatial partitioning
        bullets_to_remove = set()

        # Process player bullets
        for bullet_idx, bullet in enumerate(self.bullets):
            if bullet_idx in bullets_to_remove or bullet.x is None or bullet.y is None:
                continue

            if bullet.owner == "player":
                # Check for enemy hits
                for i, enemy in enumerate(self.enemies):
                    if enemy.rect.colliderect(bullet.rect):
                        # Create enemy hit event
                        self.events.append(
                            EnemyHitEvent(
                                timestamp=self.game_time,
                                enemy_id=i,
                                damage=1,
                                position=(bullet.x, bullet.y),
<<<<<<< HEAD
                            ),
=======
                            )
>>>>>>> b8a9888d
                        )

                        # Update score
                        self.score += 10

                        # Reduce enemy health
                        enemy.health -= 1

                        bullets_to_remove.add(bullet_idx)

                        # Check if enemy was destroyed
                        if enemy.health <= 0:
                            print(f"Enemy {i} defeated")

                            # Create destroyed event
                            self.events.append(
                                EntityDestroyedEvent(
                                    timestamp=self.game_time,
                                    entity_id=f"enemy_{i}",
                                    entity_type="enemy",
                                    position=(
                                        enemy.x if enemy.x is not None else 0,
                                        enemy.y if enemy.y is not None else 0,
                                    ),
<<<<<<< HEAD
                                ),
=======
                                )
>>>>>>> b8a9888d
                            )

                            # Update score for enemy defeat
                            self.score += 50

                            # Remove the enemy
                            self.enemies.remove(enemy)
                        break
            elif self.player is not None and bullet.rect.colliderect(self.player.rect):
                # Player was hit by enemy bullet
                self.events.append(
                    PlayerHitEvent(
                        timestamp=self.game_time,
                        damage=1,
                        bullet_owner=bullet.owner,
                        position=(bullet.x, bullet.y),
<<<<<<< HEAD
                    ),
=======
                    )
>>>>>>> b8a9888d
                )

                self.player.health -= 1
                print(f"Player hit! Health: {self.player.health}")
                bullets_to_remove.add(bullet_idx)

        # Remove bullets in reverse order (to avoid index shifting problems)
        for bullet_idx in sorted(bullets_to_remove, reverse=True):
            if bullet_idx < len(self.bullets):  # Safety check
                self.bullets.pop(bullet_idx)

    def sanitize_for_json(self, data):
        """Recursively remove pygame.Rect and other non-serializable objects from data structure."""
        if isinstance(data, dict):
            return {
                k: self.sanitize_for_json(v)
                for k, v in data.items()
                if not isinstance(v, pygame.Rect)
            }
        elif isinstance(data, list):
            return [
                self.sanitize_for_json(item) for item in data if not isinstance(item, pygame.Rect)
            ]
        elif isinstance(data, pygame.Rect):
            # Skip Rect objects entirely
            return None
        else:
            return data

    def save_episode_log(self) -> None:
<<<<<<< HEAD
        """Save the episode log to a JSON file, filtering out non-serializable objects."""
=======
        """Save the episode log to a JSON file."""
>>>>>>> b8a9888d
        timestamp = datetime.now().strftime("%Y%m%d_%H%M%S")
        log_path = Path(LOG_PATH)
        log_path.mkdir(exist_ok=True, parents=True)

        filename = log_path / f"episode_{timestamp}.json"

<<<<<<< HEAD
        # Create a sanitized copy of the episode log
        sanitized_log = self.sanitize_for_json(self.episode_log)

        with filename.open("w") as f:
            json.dump(sanitized_log, f)

    def create_floor_background(self) -> None:
        """Create a repeating floor pattern surface."""
        # Get floor tile dimensions
        floor_tile = self.textures["floor"]
        tile_width, tile_height = floor_tile.get_size()  # Typically 128x128

        # Create a surface for the entire background
        background_width = self.config.display_width
        background_height = self.config.display_height

        # Create a new surface for the background
        self.floor_background = pygame.Surface((background_width, background_height))

        # Fill the background with repeating floor tiles
        for y in range(0, background_height, tile_height):
            for x in range(0, background_width, tile_width):
                self.floor_background.blit(floor_tile, (x, y))

    def get_direction_from_vector(self, direction_vector) -> Direction:
        """Convert direction vector to Direction enum value."""
        if direction_vector is None or (direction_vector[0] == 0 and direction_vector[1] == 0):
            return None

        # Convert the direction vector to a Direction enum by finding the closest match
        for direction, vector in DIRECTION_VECTORS.items():
            if vector[0] == direction_vector[0] and vector[1] == direction_vector[1]:
                return direction

        # Default to DOWN if no match found (shouldn't happen with normalized vectors)
        return Direction.DOWN
=======
        with filename.open("w") as f:
            json.dump(self.episode_log, f)
>>>>>>> b8a9888d

    def load_textures(self) -> None:
        """Load textures for rendering."""
        # Initialize pygame font module first
        pygame.font.init()

        # Load textures once and cache them
        self.textures = {
            # Load directional player sprites
            "player": {
                Direction.UP: pygame.transform.scale(
                    pygame.image.load(f"{ASSET_PATH}/player/player_top.png"),
                    (self.scaled_width, self.scaled_height),
                ),
                Direction.DOWN: pygame.transform.scale(
                    pygame.image.load(f"{ASSET_PATH}/player/player_bottom.png"),
                    (self.scaled_width, self.scaled_height),
                ),
                Direction.LEFT: pygame.transform.scale(
                    pygame.image.load(f"{ASSET_PATH}/player/player_left.png"),
                    (self.scaled_width, self.scaled_height),
                ),
                Direction.RIGHT: pygame.transform.scale(
                    pygame.image.load(f"{ASSET_PATH}/player/player_right.png"),
                    (self.scaled_width, self.scaled_height),
                ),
                Direction.TOP_LEFT: pygame.transform.scale(
                    pygame.image.load(f"{ASSET_PATH}/player/player_top_left.png"),
                    (self.scaled_width, self.scaled_height),
                ),
                Direction.TOP_RIGHT: pygame.transform.scale(
                    pygame.image.load(f"{ASSET_PATH}/player/player_top_right.png"),
                    (self.scaled_width, self.scaled_height),
                ),
                Direction.DOWN_LEFT: pygame.transform.scale(
                    pygame.image.load(f"{ASSET_PATH}/player/player_bottom_left.png"),
                    (self.scaled_width, self.scaled_height),
                ),
                Direction.DOWN_RIGHT: pygame.transform.scale(
                    pygame.image.load(f"{ASSET_PATH}/player/player_bottom_right.png"),
                    (self.scaled_width, self.scaled_height),
                ),
                # Default sprite if no direction (use DOWN as default)
                None: pygame.transform.scale(
                    pygame.image.load(f"{ASSET_PATH}/player/player_bottom.png"),
                    (self.scaled_width, self.scaled_height),
                ),
            },
            # Load directional enemy sprites
            "enemy": {
                Direction.UP: pygame.transform.scale(
                    pygame.image.load(f"{ASSET_PATH}/enemy/enemy_top.png"),
                    (self.scaled_width, self.scaled_height),
                ),
                Direction.DOWN: pygame.transform.scale(
                    pygame.image.load(f"{ASSET_PATH}/enemy/enemy_bottom.png"),
                    (self.scaled_width, self.scaled_height),
                ),
                Direction.LEFT: pygame.transform.scale(
                    pygame.image.load(f"{ASSET_PATH}/enemy/enemy_left.png"),
                    (self.scaled_width, self.scaled_height),
                ),
                Direction.RIGHT: pygame.transform.scale(
                    pygame.image.load(f"{ASSET_PATH}/enemy/enemy_right.png"),
                    (self.scaled_width, self.scaled_height),
                ),
                Direction.TOP_LEFT: pygame.transform.scale(
                    pygame.image.load(f"{ASSET_PATH}/enemy/enemy_top_left.png"),
                    (self.scaled_width, self.scaled_height),
                ),
                Direction.TOP_RIGHT: pygame.transform.scale(
                    pygame.image.load(f"{ASSET_PATH}/enemy/enemy_top_right.png"),
                    (self.scaled_width, self.scaled_height),
                ),
                Direction.DOWN_LEFT: pygame.transform.scale(
                    pygame.image.load(f"{ASSET_PATH}/enemy/enemy_bottom_left.png"),
                    (self.scaled_width, self.scaled_height),
                ),
                Direction.DOWN_RIGHT: pygame.transform.scale(
                    pygame.image.load(f"{ASSET_PATH}/enemy/enemy_bottom_right.png"),
                    (self.scaled_width, self.scaled_height),
                ),
                # Default sprite if no direction (use DOWN as default)
                None: pygame.transform.scale(
                    pygame.image.load(f"{ASSET_PATH}/enemy/enemy_bottom.png"),
                    (self.scaled_width, self.scaled_height),
                ),
            },
            # Load different bullet sprites for player and enemy
            "bullet": {
                "player": pygame.transform.scale(
                    pygame.image.load(f"{ASSET_PATH}/player/player_bullet.png"),
                    (self.bullet_width, self.bullet_height),
                ),
                "enemy": pygame.transform.scale(
                    pygame.image.load(f"{ASSET_PATH}/enemy/enemy_bullet.png"),
                    (self.bullet_width, self.bullet_height),
                ),
            },
            "wall": pygame.transform.scale(
                pygame.image.load(f"{ASSET_PATH}/wall.png"),
                (self.config.block_width, self.config.block_height),
            ),
            "floor": pygame.image.load(f"{ASSET_PATH}/floor.png"),
        }

        # Create a repeating floor pattern
        self.create_floor_background()

        # Pre-render health text options
        self.font = pygame.font.SysFont("Arial", 20)
        self.health_texts = {}
        for health in range(11):  # Assuming max health is 10
            self.health_texts[health] = self.font.render(f"Health: {health}", True, (255, 255, 255))
        self.ammo_texts = {}
        for ammo in range(11):
            self.ammo_texts[ammo] = self.font.render(f"Ammo: {ammo}", True, (255, 255, 255))

        # Pre-render score text
        self.score_text = self.font.render(f"Score: {self.score}", True, (255, 255, 255))

    def render(self) -> None:
        """Render the current game state."""
        # Skip rendering if screen is None (headless mode)
        if self.screen is None:
            return

<<<<<<< HEAD
        # Draw the floor background
        self.screen.blit(self.floor_background, (0, 0))
=======
        # Optimize rendering by doing grouped operations
        self.screen.fill((0, 0, 0))  # Clear screen
>>>>>>> b8a9888d

        # Batch rendering by type
        # Walls
        for wall in self.level.walls:
            self.screen.blit(self.textures["wall"], wall.rect)

        # Enemies with directional sprites
        for enemy in self.enemies:
<<<<<<< HEAD
            # Get the current enemy direction
            enemy_direction = None
            if enemy.orientation:
                enemy_direction = self.get_direction_from_vector(enemy.orientation)

            # Use the appropriate directional texture
            enemy_texture = self.textures["enemy"][enemy_direction]
            self.screen.blit(enemy_texture, enemy.rect)

        # Player with directional sprite
        if self.player is not None:
            # Get the current player direction
            player_direction = None
            if self.player.orientation:
                player_direction = self.get_direction_from_vector(self.player.orientation)

            # Use the appropriate directional texture
            player_texture = self.textures["player"][player_direction]
            self.screen.blit(player_texture, self.player.rect)

        # Bullets with different sprites based on owner
        for bullet in self.bullets:
            if bullet.x is not None and bullet.y is not None:
                # Determine the bullet type (player or enemy)
                bullet_owner = "player" if bullet.owner == "player" else "enemy"
                bullet_texture = self.textures["bullet"][bullet_owner]

                self.screen.blit(bullet_texture, bullet.rect)

        # UI elements with semi-transparent background
        ui_background = pygame.Surface((200, 100))
        ui_background.set_alpha(128)  # Semi-transparent
        ui_background.fill((0, 0, 0))  # Black background
        self.screen.blit(ui_background, (5, 5))

=======
            self.screen.blit(self.textures["enemy"], enemy.rect)

        # 3. Player
        if self.player is not None:
            self.screen.blit(self.textures["player"], self.player.rect)

        # 4. Bullets
        for bullet in self.bullets:
            if bullet.x is not None and bullet.y is not None:
                self.screen.blit(self.textures["bullet"], bullet.rect)

        # 5. UI elements - use pre-rendered text
>>>>>>> b8a9888d
        if self.player is not None:
            self.screen.blit(self.health_texts[self.player.health], (10, 10))
            self.screen.blit(self.ammo_texts[self.player.ammunition], (10, 30))

        # Update and render score
        self.score_text = self.font.render(f"Score: {self.score}", True, (255, 255, 255))
        self.screen.blit(self.score_text, (10, 50))

        # Add game time display
        time_text = self.font.render(f"Time: {self.game_time:.1f}s", True, (255, 255, 255))
        self.screen.blit(time_text, (10, 70))

        # Update display
        pygame.display.flip()<|MERGE_RESOLUTION|>--- conflicted
+++ resolved
@@ -3,34 +3,17 @@
 import uuid
 from datetime import datetime
 from pathlib import Path
-<<<<<<< HEAD
-=======
-from typing import Dict, List, Optional, Tuple, Union, cast
->>>>>>> b8a9888d
 
 import pygame
 from pygame.math import Vector2
 from agentarena.game.action import Direction, DIRECTION_VECTORS
 from agentarena.agent.agent import Agent
-<<<<<<< HEAD
 from agentarena.game.action import Action
-=======
-from agentarena.game.action import Action, Direction
->>>>>>> b8a9888d
 from agentarena.game.entities.player import Player
 from agentarena.game.entities.projectile import Projectile
 from agentarena.game.level import Level
 from agentarena.models.config import GameConfig
-<<<<<<< HEAD
 from agentarena.models.entities import PlayerModel, ProjectileModel, WallModel
-=======
-from agentarena.models.entities import (
-    EntityModel,
-    PlayerModel,
-    ProjectileModel,
-    WallModel,
-)
->>>>>>> b8a9888d
 from agentarena.models.events import (
     BulletFiredEvent,
     CollisionEvent,
@@ -68,11 +51,7 @@
         self.player: Optional[Player] = None
         self.enemies: List[Player] = []
         self.config = config
-<<<<<<< HEAD
         self.textures: dict[str, pygame.Surface] = {}
-=======
-        self.textures: Dict[str, pygame.Surface] = {}
->>>>>>> b8a9888d
         self.game_time: float = 0.0
         self.score: int = 0
 
@@ -84,11 +63,7 @@
 
         # Spatial partitioning grid for collision detection
         self.grid_size = 100  # Size of each grid cell
-<<<<<<< HEAD
         self.collision_grid: dict[tuple[int, int], list[tuple[Player | Projectile, str]]] = {}
-=======
-        self.collision_grid: Dict[Tuple[int, int], List[Tuple[Union[Player, Projectile], str]]] = {}
->>>>>>> b8a9888d
 
         # Unique game ID for this session
         self.game_id = str(uuid.uuid4())
@@ -103,13 +78,8 @@
         self.level: Level = Level(self.player, self.enemies, self.config)
         self.level.generate_level()
         self.setup_collision_grid()  # Initialize spatial partitioning
-<<<<<<< HEAD
         self.events: list[GameEvent] = []
         self.bullets: list[Projectile] = []
-=======
-        self.events: List[GameEvent] = []
-        self.bullets: List[Projectile] = []
->>>>>>> b8a9888d
         self.dt: float = 1 / 60  # Fixed time step for predictable physics
         self.running = True
         self.game_time = 0.0
@@ -127,27 +97,18 @@
             ).model_dump()
             for i, wall in enumerate(self.level.walls)
         ]
-<<<<<<< HEAD
 
         self.static_map_data = {"walls": walls_data}
 
     def setup_collision_grid(self) -> None:
         """Initialize spatial partitioning grid for collision detection."""
         # Create a fresh collision grid
-=======
-
-        self.static_map_data = {"walls": walls_data}
-
-    def setup_collision_grid(self) -> None:
-        """Initialize spatial partitioning grid for collision detection."""
->>>>>>> b8a9888d
         self.collision_grid = {}
 
         # Add walls to the grid (these are static and only need to be added once)
         for wall in self.level.walls:
             self.add_to_collision_grid(wall, "wall")
 
-<<<<<<< HEAD
         # Store the static grid separately so we don't need to rebuild it every frame
         self.static_collision_grid = self.collision_grid.copy()
 
@@ -170,9 +131,6 @@
             self.add_to_collision_grid(bullet, f"bullet_{bullet.owner}")
 
     def add_to_collision_grid(self, obj: Player | Projectile, obj_type: str) -> None:
-=======
-    def add_to_collision_grid(self, obj: Union[Player, Projectile], obj_type: str) -> None:
->>>>>>> b8a9888d
         """Add an object to the spatial partitioning grid."""
         if obj.x is None or obj.y is None:
             return  # Skip objects without position
@@ -190,15 +148,10 @@
                 self.collision_grid[grid_key].append((obj, obj_type))
 
     def get_objects_near(
-<<<<<<< HEAD
         self,
         obj: Player | Projectile,
         obj_types: list[str] | None = None,
     ) -> list[tuple[Player | Projectile, str]]:
-=======
-        self, obj: Union[Player, Projectile], obj_types: Optional[List[str]] = None
-    ) -> List[Tuple[Union[Player, Projectile], str]]:
->>>>>>> b8a9888d
         """Get objects near the specified object based on grid location."""
         if obj.x is None or obj.y is None:
             return []  # Return empty list for objects without position
@@ -387,11 +340,7 @@
                                     else [0, 0]
                                 ),
                                 health=self.player.health if self.player is not None else 0,
-<<<<<<< HEAD
                             ),
-=======
-                            )
->>>>>>> b8a9888d
                         ]
                         if self.player is not None
                         else []
@@ -450,11 +399,7 @@
                         self.player.x if self.player.x is not None else 0,
                         self.player.y if self.player.y is not None else 0,
                     ),
-<<<<<<< HEAD
-                ),
-=======
-                )
->>>>>>> b8a9888d
+                ),
             )
 
             self.save_episode_log()
@@ -506,28 +451,6 @@
         # Render the frame if we have a screen
         if self.screen is not None:
             self.render()
-<<<<<<< HEAD
-=======
-
-    def update_entity_positions(self) -> None:
-        """Update the grid with current positions of dynamic entities."""
-        # Rebuild the dynamic part of the grid each frame
-        # (Static objects like walls stay in place)
-        self.collision_grid = {}
-        self.setup_collision_grid()  # Re-add walls
-
-        # Add player to the grid
-        if self.player is not None:
-            self.add_to_collision_grid(self.player, "player")
-
-        # Add enemies to the grid
-        for i, enemy in enumerate(self.enemies):
-            self.add_to_collision_grid(enemy, f"enemy_{i}")
-
-        # Add bullets to the grid
-        for bullet in self.bullets:
-            self.add_to_collision_grid(bullet, f"bullet_{bullet.owner}")
->>>>>>> b8a9888d
 
     def apply_action(
         self,
@@ -554,14 +477,10 @@
         if action.direction is not None:
             # Set the player orientation based on the direction
             dx, dy = action.get_direction_vector()
-<<<<<<< HEAD
             player.orientation = [
                 dx,
                 dy,
             ]  # This will be used for determining which sprite to render
-=======
-            player.orientation = [dx, dy]
->>>>>>> b8a9888d
 
             # Skip movement if player has no position
             if player.x is None or player.y is None:
@@ -603,7 +522,6 @@
             center_x += dx * offset
             center_y += dy * offset
 
-<<<<<<< HEAD
             # Create bullet using the object pool if available
             if hasattr(self, "get_bullet_from_pool"):
                 bullet = self.get_bullet_from_pool(
@@ -620,30 +538,6 @@
                     owner=agent_id,
                     speed=self.config.bullet_speed,
                 )
-=======
-            # Create bullet data model
-            bullet_model = ProjectileModel(
-                id=f"bullet_{agent_id}_{self.game_time:.3f}",
-                x=int(center_x),
-                y=int(center_y),
-                width=self.bullet_width,
-                height=self.bullet_height,
-                direction=[dx, dy],
-                owner=agent_id,
-                speed=self.config.bullet_speed,
-            )
-
-            # Create new bullet entity
-            bullet = Projectile(
-                x=int(center_x),
-                y=int(center_y),
-                width=self.bullet_width,
-                height=self.bullet_height,
-                direction=[dx, dy],
-                owner=agent_id,
-                speed=self.config.bullet_speed,
-            )
->>>>>>> b8a9888d
 
             self.bullets.append(bullet)
 
@@ -668,31 +562,20 @@
     def move_bullets(self) -> None:
         """Update positions of all bullets and handle wall collisions."""
         # Create screen boundary rectangle
-<<<<<<< HEAD
         screen_rect = pygame.Rect(
             0,
             0,
             self.config.display_width,
             self.config.display_height,
         )
-=======
-        screen_rect = pygame.Rect(0, 0, self.config.display_width, self.config.display_height)
->>>>>>> b8a9888d
 
         new_bullets = []
         for bullet in self.bullets:
             # Skip bullets without position
             if bullet.x is None or bullet.y is None:
                 continue
-
-<<<<<<< HEAD
             # Get direction vector (keep as float for precision)
             dx, dy = bullet.direction
-=======
-            dx, dy = bullet.direction
-            bullet.x += self.dt * dx * self.config.bullet_speed
-            bullet.y += self.dt * dy * self.config.bullet_speed
->>>>>>> b8a9888d
 
             # Calculate new position with floating point precision
             new_x = bullet.x + self.dt * dx * self.config.bullet_speed
@@ -713,30 +596,14 @@
             for wall_obj, _ in nearby_walls:
                 if bullet.rect.colliderect(wall_obj.rect):
                     collision_detected = True
-
                     # Create collision event
-<<<<<<< HEAD
-=======
-                    if isinstance(wall_obj, pygame.Rect):
-                        wall_position = (wall_obj.x, wall_obj.y)
-                    else:
-                        wall_position = (
-                            wall_obj.x if wall_obj.x is not None else 0,
-                            wall_obj.y if wall_obj.y is not None else 0,
-                        )
-
->>>>>>> b8a9888d
                     self.events.append(
                         CollisionEvent(
                             timestamp=self.game_time,
                             entity1_id=f"bullet_{bullet.owner}",
                             entity2_id="wall",
                             position=(bullet.x, bullet.y),
-<<<<<<< HEAD
                         ),
-=======
-                        )
->>>>>>> b8a9888d
                     )
                     break
 
@@ -766,11 +633,7 @@
                                 enemy_id=i,
                                 damage=1,
                                 position=(bullet.x, bullet.y),
-<<<<<<< HEAD
                             ),
-=======
-                            )
->>>>>>> b8a9888d
                         )
 
                         # Update score
@@ -795,11 +658,7 @@
                                         enemy.x if enemy.x is not None else 0,
                                         enemy.y if enemy.y is not None else 0,
                                     ),
-<<<<<<< HEAD
                                 ),
-=======
-                                )
->>>>>>> b8a9888d
                             )
 
                             # Update score for enemy defeat
@@ -816,11 +675,7 @@
                         damage=1,
                         bullet_owner=bullet.owner,
                         position=(bullet.x, bullet.y),
-<<<<<<< HEAD
                     ),
-=======
-                    )
->>>>>>> b8a9888d
                 )
 
                 self.player.health -= 1
@@ -851,18 +706,13 @@
             return data
 
     def save_episode_log(self) -> None:
-<<<<<<< HEAD
         """Save the episode log to a JSON file, filtering out non-serializable objects."""
-=======
-        """Save the episode log to a JSON file."""
->>>>>>> b8a9888d
         timestamp = datetime.now().strftime("%Y%m%d_%H%M%S")
         log_path = Path(LOG_PATH)
         log_path.mkdir(exist_ok=True, parents=True)
 
         filename = log_path / f"episode_{timestamp}.json"
 
-<<<<<<< HEAD
         # Create a sanitized copy of the episode log
         sanitized_log = self.sanitize_for_json(self.episode_log)
 
@@ -899,10 +749,6 @@
 
         # Default to DOWN if no match found (shouldn't happen with normalized vectors)
         return Direction.DOWN
-=======
-        with filename.open("w") as f:
-            json.dump(self.episode_log, f)
->>>>>>> b8a9888d
 
     def load_textures(self) -> None:
         """Load textures for rendering."""
@@ -1029,14 +875,9 @@
         # Skip rendering if screen is None (headless mode)
         if self.screen is None:
             return
-
-<<<<<<< HEAD
         # Draw the floor background
         self.screen.blit(self.floor_background, (0, 0))
-=======
-        # Optimize rendering by doing grouped operations
-        self.screen.fill((0, 0, 0))  # Clear screen
->>>>>>> b8a9888d
+
 
         # Batch rendering by type
         # Walls
@@ -1045,7 +886,6 @@
 
         # Enemies with directional sprites
         for enemy in self.enemies:
-<<<<<<< HEAD
             # Get the current enemy direction
             enemy_direction = None
             if enemy.orientation:
@@ -1081,20 +921,6 @@
         ui_background.fill((0, 0, 0))  # Black background
         self.screen.blit(ui_background, (5, 5))
 
-=======
-            self.screen.blit(self.textures["enemy"], enemy.rect)
-
-        # 3. Player
-        if self.player is not None:
-            self.screen.blit(self.textures["player"], self.player.rect)
-
-        # 4. Bullets
-        for bullet in self.bullets:
-            if bullet.x is not None and bullet.y is not None:
-                self.screen.blit(self.textures["bullet"], bullet.rect)
-
-        # 5. UI elements - use pre-rendered text
->>>>>>> b8a9888d
         if self.player is not None:
             self.screen.blit(self.health_texts[self.player.health], (10, 10))
             self.screen.blit(self.ammo_texts[self.player.ammunition], (10, 30))
