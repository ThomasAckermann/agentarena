"""
Machine learning agent for AgentArena.
"""

import random
<<<<<<< HEAD
=======
from typing import Any, Dict, List, Optional, Tuple, cast
>>>>>>> b8a9888d

import numpy as np
import torch
import torch.nn.functional as F
from torch import nn, optim

from agentarena.agent.agent import Agent
from agentarena.game.action import Action, Direction
from agentarena.models.observations import GameObservation
from agentarena.models.training import Experience, MLAgentConfig

# Constants for state encoding
MAX_ENEMIES = 3  # Match with config.max_enemies
MAX_BULLETS = 5
ENEMY_FEATURES = 5  # Features per enemy: rel_x, rel_y, distance, angle, health
BULLET_FEATURES = 5  # Features per bullet: rel_x, rel_y, distance, direction_danger, is_enemy
PLAYER_FEATURES = 1  # Health

# Calculate expected state vector size
STATE_SIZE = PLAYER_FEATURES + (MAX_ENEMIES * ENEMY_FEATURES) + (MAX_BULLETS * BULLET_FEATURES)


class ReplayMemory:
    """Experience replay buffer to store and sample transitions"""

    def __init__(self, capacity: int = 10000) -> None:
        """
        Initialize replay memory buffer.

        Args:
            capacity: Maximum number of experiences to store
        """
        self.capacity = capacity
<<<<<<< HEAD
        self.memory: list[Experience] = []
        self.position = 0

    def push(
        self,
        state: np.ndarray,
        action: int,
        reward: float,
        next_state: np.ndarray,
        done: bool,
=======
        self.memory: List[Experience] = []
        self.position = 0

    def push(
        self, state: np.ndarray, action: int, reward: float, next_state: np.ndarray, done: bool
>>>>>>> b8a9888d
    ) -> None:
        """
        Save a transition to the replay buffer.

        Args:
            state: Current state representation
            action: Action taken
            reward: Reward received
            next_state: Next state representation
            done: Whether the episode is done
        """
        # Create Experience model
        experience = Experience(
<<<<<<< HEAD
            state=state,
            action=action,
            reward=reward,
            next_state=next_state,
            done=done,
=======
            state=state, action=action, reward=reward, next_state=next_state, done=done
>>>>>>> b8a9888d
        )

        # Add to memory with circular buffer logic
        if len(self.memory) < self.capacity:
            self.memory.append(experience)
        else:
            self.memory[self.position] = experience
<<<<<<< HEAD

        self.position = (self.position + 1) % self.capacity

    def sample(self, batch_size: int) -> list[Experience]:
        """
        Sample a batch of transitions randomly.

        Args:
            batch_size: Number of samples to return

=======

        self.position = (self.position + 1) % self.capacity

    def sample(self, batch_size: int) -> List[Experience]:
        """
        Sample a batch of transitions randomly.

        Args:
            batch_size: Number of samples to return

>>>>>>> b8a9888d
        Returns:
            List of Experience objects
        """
        return random.sample(self.memory, batch_size)

    def __len__(self) -> int:
        """
        Get the current size of the memory.

        Returns:
            int: Number of experiences in memory
        """
        return len(self.memory)


class DQNModel(nn.Module):
    """Deep Q-Network model architecture"""

    def __init__(self, input_size: int, output_size: int) -> None:
        """
        Initialize the neural network.

        Args:
            input_size: Dimension of input state vector
            output_size: Number of possible actions
        """
        super().__init__()
        self.fc1 = nn.Linear(input_size, 128)
        self.fc2 = nn.Linear(128, 128)
        self.fc3 = nn.Linear(128, output_size)

    def forward(self, x: torch.Tensor) -> torch.Tensor:
        """
        Forward pass through the network.

        Args:
            x: Input tensor

        Returns:
            Output tensor with Q-values
        """
        x = F.relu(self.fc1(x))
        x = F.relu(self.fc2(x))
        return self.fc3(x)


class MLAgent(Agent):
    """Agent that uses machine learning to decide actions"""

    def __init__(
        self,
        name: str = "MLAgent",
        learning_rate: float = 0.001,
        gamma: float = 0.99,
        epsilon: float = 1.0,
        epsilon_min: float = 0.01,
        epsilon_decay: float = 0.995,
        is_training: bool = True,
<<<<<<< HEAD
        config: MLAgentConfig | None = None,
=======
        config: Optional[MLAgentConfig] = None,
>>>>>>> b8a9888d
    ) -> None:
        """
        Initialize the ML agent.

        Args:
            name: Agent name for display and logging
            learning_rate: Learning rate for optimizer
            gamma: Discount factor for future rewards
            epsilon: Initial exploration rate
            epsilon_min: Minimum exploration rate
            epsilon_decay: Rate at which epsilon decays
            is_training: Whether the agent is in training mode
            config: Optional MLAgentConfig with hyperparameters
        """
        super().__init__(name)
        self.is_training = is_training

        # Use config if provided, otherwise use default parameters
        if config:
            self.gamma = config.gamma
            self.epsilon = config.epsilon
            self.epsilon_min = config.epsilon_min
            self.epsilon_decay = config.epsilon_decay
            self.learning_rate = config.learning_rate
            self.batch_size = config.batch_size
            self.memory_capacity = config.memory_capacity
        else:
            # Hyperparameters
            self.gamma = gamma  # Discount factor
            self.epsilon = epsilon  # Exploration rate
            self.epsilon_min = epsilon_min  # Minimum exploration rate
            self.epsilon_decay = epsilon_decay  # Decay rate for exploration
            self.learning_rate = learning_rate  # Learning rate
            self.batch_size = 64
            self.memory_capacity = 10000

        # Setup the action space
        self.directions = [
            None,
            Direction.UP,
            Direction.DOWN,
            Direction.LEFT,
            Direction.RIGHT,
            Direction.TOP_LEFT,
            Direction.TOP_RIGHT,
            Direction.DOWN_LEFT,
            Direction.DOWN_RIGHT,
        ]

        # Two actions: direction (9 options) and shooting (yes/no)
        self.n_actions = len(self.directions) * 2

        # State representation size (fixed size based on constants)
        self.state_size = STATE_SIZE
        self.model = self._initialize_model(self.state_size)

        # Experience replay
        self.memory = ReplayMemory(self.memory_capacity)

        # Track last state and action for learning
<<<<<<< HEAD
        self.last_state: np.ndarray | None = None
        self.last_action: int | None = None
        self.accumulated_reward = 0.0

    def _initialize_model(self, state_size: int) -> DQNModel:
        """
        Initialize the neural network model.

        Args:
            state_size: Input dimension size

=======
        self.last_state: Optional[np.ndarray] = None
        self.last_action: Optional[int] = None
        self.accumulated_reward = 0.0

    def _initialize_model(self, state_size: int) -> DQNModel:
        """
        Initialize the neural network model.

        Args:
            state_size: Input dimension size

>>>>>>> b8a9888d
        Returns:
            Initialized DQN model
        """
        model = DQNModel(state_size, self.n_actions)
        self.optimizer = optim.Adam(model.parameters(), lr=self.learning_rate)
        return model

    def reset(self) -> None:
        """Reset the agent state at the beginning of an episode."""
        self.last_state = None
        self.last_action = None
        self.accumulated_reward = 0.0

        # Decay epsilon
        if self.is_training and self.epsilon > self.epsilon_min:
            self.epsilon *= self.epsilon_decay

    def encode_observation(self, observation: GameObservation) -> np.ndarray:
        """
        Convert game observation to a state vector for the neural network.

        Args:
            observation: Current game state

        Returns:
            numpy array: Encoded state vector
        """
        # Extract player information
        player = observation.player
        player_x = player.x
        player_y = player.y
        player_health = player.health

        # Process enemies
        enemy_features = []
        for enemy in observation.enemies[:MAX_ENEMIES]:
            # Calculate relative position to player
            rel_x = enemy.x - player_x
            rel_y = enemy.y - player_y
            distance = np.sqrt(rel_x**2 + rel_y**2)

            # Calculate angle between player and enemy
            angle = np.arctan2(rel_y, rel_x)

            # Add enemy health
            enemy_health = enemy.health

            enemy_features.extend(
                [rel_x, rel_y, distance, angle, enemy_health],
            )

        # Pad if there are fewer enemies than expected
        expected_enemy_features = MAX_ENEMIES * ENEMY_FEATURES

        if len(enemy_features) < expected_enemy_features:
            # Pad with zeros for missing enemies
            padding = [0] * (expected_enemy_features - len(enemy_features))
            enemy_features.extend(padding)

        # Process bullets
        bullet_features = []
        for bullet in observation.bullets[:MAX_BULLETS]:
            # Calculate relative position to player
            rel_x = bullet.x - player_x
            rel_y = bullet.y - player_y
            distance = np.sqrt(rel_x**2 + rel_y**2)

            # Calculate danger level (is this bullet coming toward the player?)
            dx, dy = bullet.direction
            # Dot product between bullet direction and direction to player
            direction_danger = -(rel_x * dx + rel_y * dy) / (distance + 1e-6)

            # Is this an enemy bullet?
            is_enemy = 1 if bullet.owner != "player" else 0

            bullet_features.extend(
                [rel_x, rel_y, distance, direction_danger, is_enemy],
            )

        # Pad bullet features if needed
        expected_bullet_features = MAX_BULLETS * BULLET_FEATURES

        if len(bullet_features) < expected_bullet_features:
            padding = [0] * (expected_bullet_features - len(bullet_features))
            bullet_features.extend(padding)

        # Combine all features
        state = [player_health] + enemy_features + bullet_features

        # Ensure we always have the correct state size
        assert (
            len(state) == self.state_size
        ), f"State size mismatch: got {len(state)}, expected {self.state_size}"

        return np.array(state, dtype=np.float32)

    def _action_to_game_action(self, action_idx: int) -> Action:
        """
        Convert network output (action index) to game Action.

        Args:
            action_idx: Index of the selected action

        Returns:
            Action: Game action object
        """
        # Determine direction and shooting from action index
        direction_idx = action_idx % len(self.directions)
        is_shooting = action_idx >= len(self.directions)

        direction = self.directions[direction_idx]
        return Action(is_shooting=is_shooting, direction=direction)

    def _game_action_to_idx(self, action: Action) -> int:
        """
        Convert game Action to network action index.

        Args:
            action: Game action

        Returns:
            int: Action index for the network
        """
        direction_idx = (
            self.directions.index(action.direction) if action.direction in self.directions else 0
        )
        shooting_offset = len(self.directions) if action.is_shooting else 0
        return direction_idx + shooting_offset

    def get_action(self, observation: GameObservation) -> Action:
        """
        Choose an action based on the current observation.

        Args:
            observation: Current game state

        Returns:
            Action: Selected game action
        """
        # Convert observation to state vector
        state = self.encode_observation(observation)
        state_tensor = torch.FloatTensor(state).unsqueeze(0)

        # Store last state for learning
        if self.is_training:
            self.last_state = state

        # Epsilon-greedy action selection
        if self.is_training and random.random() < self.epsilon:
            # Explore: select a random action
            action_idx = random.randint(0, self.n_actions - 1)
        else:
            # Exploit: select the action with highest predicted Q-value
            with torch.no_grad():
                q_values = self.model(state_tensor)
                action_idx = q_values.max(1)[1].item()

        # Convert to game action
        action = self._action_to_game_action(action_idx)

        # Store the selected action for learning
        if self.is_training:
            self.last_action = action_idx

        return action

    def learn(self, next_observation: GameObservation, reward: float, done: bool) -> None:
        """
        Update the model based on received reward.

        Args:
            next_observation: New game state after taking action
            reward: Reward received for the action
            done: Whether the episode is done
        """
        if not self.is_training or self.last_state is None or self.last_action is None:
            return

        # Accumulate reward
        self.accumulated_reward += reward

        # Convert next observation to state
        next_state = self.encode_observation(next_observation)

        # Store transition in replay memory
        self.memory.push(self.last_state, self.last_action, reward, next_state, done)

        # Update last state
        self.last_state = next_state

        # Only train if we have enough samples
        if len(self.memory) < self.batch_size:
            return

        # Sample a batch from memory
        experiences = self.memory.sample(self.batch_size)

        # Convert experiences to tensors
        states = torch.FloatTensor(np.array([exp.state for exp in experiences]))
        actions = torch.LongTensor([exp.action for exp in experiences]).unsqueeze(1)
        rewards = torch.FloatTensor([exp.reward for exp in experiences])
        next_states = torch.FloatTensor(np.array([exp.next_state for exp in experiences]))
        dones = torch.FloatTensor([exp.done for exp in experiences])

        # Compute current Q values
        current_q_values = self.model(states).gather(1, actions)

        # Compute next Q values (for DQN)
        with torch.no_grad():
            next_q_values = self.model(next_states).max(1)[0]

        # Compute target Q values
        target_q_values = rewards + (1 - dones) * self.gamma * next_q_values

        # Compute loss
        loss = F.smooth_l1_loss(current_q_values.squeeze(), target_q_values)

        # Optimize the model
        self.optimizer.zero_grad()
        loss.backward()
        self.optimizer.step()

    def save_model(self, path: str) -> None:
        """
        Save the model to disk.

        Args:
            path: Path to save the model to
        """
        if self.model is not None:
            torch.save(
                {
                    "model_state_dict": self.model.state_dict(),
                    "state_size": self.state_size,
                    "n_actions": self.n_actions,
                    "epsilon": self.epsilon,
                },
                path,
            )

    def load_model(self, path: str) -> None:
        """
        Load the model from disk.

        Args:
            path: Path to load the model from
        """
        checkpoint = torch.load(path)
        self.state_size = checkpoint["state_size"]
        self.n_actions = checkpoint["n_actions"]
        self.epsilon = checkpoint["epsilon"]

        # Initialize model with correct dimensions
        self.model = self._initialize_model(self.state_size)

        # Load weights
        self.model.load_state_dict(checkpoint["model_state_dict"])
        self.model.eval()  # Set to evaluation mode<|MERGE_RESOLUTION|>--- conflicted
+++ resolved
@@ -3,10 +3,6 @@
 """
 
 import random
-<<<<<<< HEAD
-=======
-from typing import Any, Dict, List, Optional, Tuple, cast
->>>>>>> b8a9888d
 
 import numpy as np
 import torch
@@ -40,7 +36,6 @@
             capacity: Maximum number of experiences to store
         """
         self.capacity = capacity
-<<<<<<< HEAD
         self.memory: list[Experience] = []
         self.position = 0
 
@@ -51,13 +46,6 @@
         reward: float,
         next_state: np.ndarray,
         done: bool,
-=======
-        self.memory: List[Experience] = []
-        self.position = 0
-
-    def push(
-        self, state: np.ndarray, action: int, reward: float, next_state: np.ndarray, done: bool
->>>>>>> b8a9888d
     ) -> None:
         """
         Save a transition to the replay buffer.
@@ -71,15 +59,11 @@
         """
         # Create Experience model
         experience = Experience(
-<<<<<<< HEAD
             state=state,
             action=action,
             reward=reward,
             next_state=next_state,
             done=done,
-=======
-            state=state, action=action, reward=reward, next_state=next_state, done=done
->>>>>>> b8a9888d
         )
 
         # Add to memory with circular buffer logic
@@ -87,8 +71,6 @@
             self.memory.append(experience)
         else:
             self.memory[self.position] = experience
-<<<<<<< HEAD
-
         self.position = (self.position + 1) % self.capacity
 
     def sample(self, batch_size: int) -> list[Experience]:
@@ -98,18 +80,7 @@
         Args:
             batch_size: Number of samples to return
 
-=======
-
-        self.position = (self.position + 1) % self.capacity
-
-    def sample(self, batch_size: int) -> List[Experience]:
-        """
-        Sample a batch of transitions randomly.
-
-        Args:
-            batch_size: Number of samples to return
-
->>>>>>> b8a9888d
+
         Returns:
             List of Experience objects
         """
@@ -168,11 +139,7 @@
         epsilon_min: float = 0.01,
         epsilon_decay: float = 0.995,
         is_training: bool = True,
-<<<<<<< HEAD
         config: MLAgentConfig | None = None,
-=======
-        config: Optional[MLAgentConfig] = None,
->>>>>>> b8a9888d
     ) -> None:
         """
         Initialize the ML agent.
@@ -233,7 +200,6 @@
         self.memory = ReplayMemory(self.memory_capacity)
 
         # Track last state and action for learning
-<<<<<<< HEAD
         self.last_state: np.ndarray | None = None
         self.last_action: int | None = None
         self.accumulated_reward = 0.0
@@ -245,19 +211,6 @@
         Args:
             state_size: Input dimension size
 
-=======
-        self.last_state: Optional[np.ndarray] = None
-        self.last_action: Optional[int] = None
-        self.accumulated_reward = 0.0
-
-    def _initialize_model(self, state_size: int) -> DQNModel:
-        """
-        Initialize the neural network model.
-
-        Args:
-            state_size: Input dimension size
-
->>>>>>> b8a9888d
         Returns:
             Initialized DQN model
         """
