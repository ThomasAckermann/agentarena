--- conflicted
+++ resolved
@@ -48,11 +48,8 @@
             next_state=next_state,
             done=done,
         )
-<<<<<<< HEAD
         priority = abs(reward) + 1.0
-=======
-        priority = abs(reward) + 1.0  # Base priority (never zero)
->>>>>>> 559c741d
+
 
         if done and reward > 0:
             priority *= self.winning_bonus
@@ -72,25 +69,14 @@
         probs = np.array(self.priorities) / sum(self.priorities)
 
         indices = np.random.choice(len(self.memory), batch_size, p=probs)
-<<<<<<< HEAD
         return [self.memory[idx] for idx in indices]
 
     def __len__(self) -> int:
-=======
-        samples = [self.memory[idx] for idx in indices]
-
-        return samples
-
-    def __len__(self):
->>>>>>> 559c741d
+
         return len(self.memory)
 
 
 class PolicyNetwork(nn.Module):
-<<<<<<< HEAD
-=======
-
->>>>>>> 559c741d
     def __init__(self, input_size: int, output_size: int) -> None:
         super().__init__()
 
@@ -126,10 +112,6 @@
 
 
 class MLAgent(Agent):
-<<<<<<< HEAD
-=======
-
->>>>>>> 559c741d
     def __init__(
         self,
         name: str = "MLAgent",
@@ -462,21 +444,13 @@
         self.n_actions = checkpoint["n_actions"]
         self.epsilon = checkpoint["epsilon"]
 
-<<<<<<< HEAD
-=======
-        # Initialize models
->>>>>>> 559c741d
         self.policy_net = self._initialize_model(self.state_size)
 
         if "policy_net_state_dict" in checkpoint:
             self.policy_net.load_state_dict(checkpoint["policy_net_state_dict"])
         else:
             self.policy_net.load_state_dict(checkpoint["model_state_dict"])
-<<<<<<< HEAD
-=======
-
-        # Load episode counter if available
->>>>>>> 559c741d
+
         if "episodes_done" in checkpoint:
             self.episodes_done = checkpoint["episodes_done"]
         if not self.is_training:
