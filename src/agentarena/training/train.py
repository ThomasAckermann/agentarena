"""
Training module for AgentArena ML agents.
"""

import argparse
import pickle
from datetime import datetime
from pathlib import Path
from typing import List, Optional

import pygame
import torch

from agentarena.agent.ml_agent import MLAgent
from agentarena.agent.random_agent import RandomAgent
<<<<<<< HEAD
from agentarena.models.config import load_config
=======
from agentarena.models.config import GameConfig, load_config
from agentarena.models.events import GameEvent
>>>>>>> b8a9888d
from agentarena.models.observations import GameObservation
from agentarena.models.training import EpisodeResult, MLAgentConfig, TrainingConfig, TrainingResults
from agentarena.training.reward_functions import RewardType, calculate_reward


def train(
    config: TrainingConfig,
<<<<<<< HEAD
) -> MLAgent | None:
=======
) -> Optional[MLAgent]:
>>>>>>> b8a9888d
    """
    Train the ML agent according to the provided configuration.

    Args:
        config: Training configuration parameters

    Returns:
        Trained ML agent or None if training was interrupted
    """
    print(
        f"Starting ML agent training with {config.reward_type.value} reward function...",
    )

    # Initialize pygame if needed for rendering
    if config.render:
        pygame.init()

    # Load game configuration
    game_config = load_config()

    # Set to headless mode if not rendering
    if not config.render:
        game_config.headless = True

    # Adjust for faster training
    if not config.render:
        game_config.fps = 0  # Uncapped FPS for headless mode

    # Initialize screen if rendering
    screen = None
    if config.render:
        screen = pygame.display.set_mode(
            (game_config.display_width, game_config.display_height),
        )
        pygame.display.set_caption(
            f"AgentArena ML Training - {config.reward_type.value}",
        )

    # Create clock
    clock = pygame.time.Clock()

    # Create ML agent with config
    player_agent = MLAgent(
        is_training=True,
        config=config.ml_config,
    )
    enemy_agent = RandomAgent()

    # Load checkpoint if provided
    if config.checkpoint_path and config.checkpoint_path.exists():
        print(f"Loading model from {config.checkpoint_path}")
        player_agent.load_model(config.checkpoint_path)

    # Import game here to avoid circular imports
    from agentarena.game.game import Game

    # Create game
    game = Game(screen, player_agent, enemy_agent, clock, game_config)

    # Prepare model directory
    config.models_dir.mkdir(exist_ok=True)
    timestamp = datetime.now().strftime("%Y%m%d_%H%M%S")

    # Training statistics
<<<<<<< HEAD
    episode_rewards: list[float] = []
    episode_lengths: list[int] = []
    epsilons: list[float] = []  # Track epsilon values for visualization
    episode_details: list[EpisodeResult] = []
=======
    episode_rewards: List[float] = []
    episode_lengths: List[int] = []
    epsilons: List[float] = []  # Track epsilon values for visualization
    episode_details: List[EpisodeResult] = []
>>>>>>> b8a9888d
    best_reward = float("-inf")

    try:
        for episode in range(1, config.episodes + 1):
            # Reset the game
            game.reset()
            episode_reward = 0.0
            step = 0

            # Track events for this episode
            episode_events = []

            # Initialize previous observation
<<<<<<< HEAD
            previous_observation: GameObservation | None = None
=======
            previous_observation: Optional[GameObservation] = None
>>>>>>> b8a9888d

            # Run the episode
            while game.running and step < config.max_steps_per_episode:
                # Handle pygame events if rendering
                if config.render:
                    for event in pygame.event.get():
                        if event.type == pygame.QUIT:
                            return None

                # Get the current state
                current_observation = game.get_observation("player")

                # Game update (get action from agent, apply it, etc.)
                game.update()

                # Get the new observation after the update
                next_observation = game.get_observation("player")

                # Calculate reward using the appropriate reward function
                reward = calculate_reward(
                    game.events,
                    next_observation,
                    previous_observation,
                    config.reward_type,
                )

                episode_reward += reward

                # Store events for logging
                episode_events.extend([event.model_dump() for event in game.events])

                # Learn from this step
                player_agent.learn(next_observation, reward, not game.running)

                # Update previous observation for next step
                previous_observation = current_observation

                # Limit rendering speed if needed
                if config.render:
                    clock.tick(game.config.fps)

                step += 1

            # Track episode statistics
            episode_rewards.append(episode_reward)
            episode_lengths.append(step)

            # Create episode result for detailed tracking
            episode_result = EpisodeResult(
                episode_id=episode,
                total_reward=episode_reward,
                episode_length=step,
                win=len(game.enemies) == 0,  # Win if all enemies defeated
                player_health_remaining=game.player.health if game.player else 0,
                enemies_defeated=game.config.max_enemies - len(game.enemies),
                accuracy=0.0,  # TODO: Calculate accuracy
                events=episode_events,
            )
            episode_details.append(episode_result)

            # Calculate moving average
            window_size = min(episode, 100)
            avg_reward = sum(episode_rewards[-window_size:]) / window_size

            # Track epsilon for visualization
            epsilons.append(player_agent.epsilon)

            # Print progress
            print(
                f"Episode {episode}/{config.episodes} - Steps: {step} "
                f"- Reward: {episode_reward:.2f} "
                f"- Avg Reward: {avg_reward:.2f} "
<<<<<<< HEAD
                f"- Epsilon: {player_agent.epsilon:.4f}",
=======
                f"- Epsilon: {player_agent.epsilon:.4f}"
>>>>>>> b8a9888d
            )

            # Save model periodically
            if episode % config.save_frequency == 0:
                model_path = (
                    config.models_dir
                    / f"{config.model_name}_{timestamp}_{config.reward_type.value}_ep{episode}.pt"
                )
                player_agent.save_model(model_path)
                print(f"Model saved to {model_path}")

                # Also save training results
                _save_training_results(
                    config=config,
                    timestamp=timestamp,
                    episode_rewards=episode_rewards,
                    episode_lengths=episode_lengths,
                    epsilons=epsilons,
                    episode_details=episode_details,
                    episodes_completed=episode,
                )

            # Save best model
            if avg_reward > best_reward:
                best_reward = avg_reward
                best_model_path = (
                    config.models_dir
                    / f"{config.model_name}_{timestamp}_{config.reward_type.value}_best.pt"
                )
                player_agent.save_model(best_model_path)
                print(f"New best model saved with avg reward: {best_reward:.2f}")

    except KeyboardInterrupt:
        print("Training interrupted by user")

    finally:
        # Save final model
        final_model_path = (
            config.models_dir
            / f"{config.model_name}_{timestamp}_{config.reward_type.value}_final.pt"
        )
        player_agent.save_model(final_model_path)
        print(f"Final model saved to {final_model_path}")

        # Save final training results
        _save_training_results(
            config=config,
            timestamp=timestamp,
            episode_rewards=episode_rewards,
            episode_lengths=episode_lengths,
            epsilons=epsilons,
            episode_details=episode_details,
            episodes_completed=len(episode_rewards),
        )

        if config.render:
            pygame.quit()

    return player_agent


def _save_training_results(
    config: TrainingConfig,
    timestamp: str,
<<<<<<< HEAD
    episode_rewards: list[float],
    episode_lengths: list[int],
    epsilons: list[float],
    episode_details: list[EpisodeResult],
=======
    episode_rewards: List[float],
    episode_lengths: List[int],
    epsilons: List[float],
    episode_details: List[EpisodeResult],
>>>>>>> b8a9888d
    episodes_completed: int,
) -> None:
    """
    Save training results to disk.

    Args:
        config: Training configuration
        timestamp: Timestamp string for filename
        episode_rewards: List of rewards for each episode
        episode_lengths: List of steps for each episode
        epsilons: List of epsilon values used
        episode_details: Detailed episode results
        episodes_completed: Number of episodes completed
    """
    # Create results directory if it doesn't exist
    config.results_dir.mkdir(exist_ok=True)

    # Create results file path
    results_file = (
        config.results_dir / f"{config.model_name}_{timestamp}_{config.reward_type.value}.pkl"
    )

    # Create training results model
    results = TrainingResults(
        episode_rewards=episode_rewards,
        episode_lengths=episode_lengths,
        epsilons=epsilons,
        reward_type=config.reward_type.value,
        timestamp=timestamp,
        episodes_completed=episodes_completed,
        ml_config=config.ml_config.model_dump(),
        episode_details=episode_details,
    )

    # Save results to disk
    with results_file.open("wb") as f:
        pickle.dump(results.model_dump(), f)

    print(f"Training results saved to {results_file}")


def evaluate(
    model_path: Path,
    episodes: int = 10,
    render: bool = True,
) -> None:
    """
    Evaluate a trained ML agent.

    Args:
        model_path: Path to the model file
        episodes: Number of episodes to evaluate
        render: Whether to render the game
    """
    print(f"Evaluating ML agent from {model_path}...")

    # Initialize pygame if needed for rendering
    if render:
        pygame.init()

    # Load configuration
    config = load_config()

    # Set to headless mode if not rendering
    if not render:
        config.headless = True

    # Initialize screen if rendering
    screen = None
    if render:
        screen = pygame.display.set_mode(
            (config.display_width, config.display_height),
        )
        pygame.display.set_caption("AgentArena ML Evaluation")

    # Create clock
    clock = pygame.time.Clock()

    # Create agents
    player_agent = MLAgent(is_training=False)
    player_agent.load_model(model_path)
    enemy_agent = RandomAgent()

    # Import game here to avoid circular imports
    from agentarena.game.game import Game

    # Create game
    game = Game(screen, player_agent, enemy_agent, clock, config)

    # Evaluation statistics
    episode_rewards = []
    episode_lengths = []
    episode_details = []

    try:
        for episode in range(1, episodes + 1):
            # Reset the game
            game.reset()
            episode_reward = 0.0
            step = 0

            # Track events for this episode
            episode_events = []

            # Previous observation for reward calculation
            previous_observation = None

            # Run the episode
            while game.running and step < 1000:  # Step limit to prevent infinite episodes
                # Handle pygame events if rendering
                if render:
                    for event in pygame.event.get():
                        if event.type == pygame.QUIT:
                            return

                # Store current observation for reward calculation
                current_observation = game.get_observation("player")

                # Game update (get action from agent, apply it, etc.)
                game.update()

                # Get new observation after update
                next_observation = game.get_observation("player")

                # Calculate reward from events (for statistics only)
                reward = calculate_reward(game.events, next_observation, previous_observation)
                episode_reward += reward

                # Store events for logging
                episode_events.extend([event.model_dump() for event in game.events])

                # Update previous observation for next step
                previous_observation = current_observation

                # Limit rendering speed if needed
                if render:
                    clock.tick(config.fps)

                step += 1

            # Track episode statistics
            episode_rewards.append(episode_reward)
            episode_lengths.append(step)

            # Create episode result
            episode_result = EpisodeResult(
                episode_id=episode,
                total_reward=episode_reward,
                episode_length=step,
                win=len(game.enemies) == 0,  # Win if all enemies defeated
                player_health_remaining=game.player.health if game.player else 0,
                enemies_defeated=config.max_enemies - len(game.enemies),
                accuracy=0.0,  # TODO: Calculate accuracy
                events=episode_events,
            )
            episode_details.append(episode_result)

            # Print progress
            print(f"Episode {episode}/{episodes} - Steps: {step} - Reward: {episode_reward:.2f}")

    except KeyboardInterrupt:
        print("Evaluation interrupted by user")

    finally:
        if render:
            pygame.quit()

    # Print overall statistics
    avg_reward = sum(episode_rewards) / len(episode_rewards) if episode_rewards else 0.0
    avg_length = sum(episode_lengths) / len(episode_lengths) if episode_lengths else 0.0
    win_rate = (
        sum(1 for ep in episode_details if ep.win) / len(episode_details)
        if episode_details
        else 0.0
    )

<<<<<<< HEAD
    print("Evaluation complete:")
=======
    print(f"Evaluation complete:")
>>>>>>> b8a9888d
    print(f"  - Avg Reward: {avg_reward:.2f}")
    print(f"  - Avg Episode Length: {avg_length:.2f}")
    print(f"  - Win Rate: {win_rate:.1%}")


if __name__ == "__main__":
    parser = argparse.ArgumentParser(description="Train or evaluate an ML agent for AgentArena")
    parser.add_argument(
        "--mode",
        choices=["train", "evaluate"],
        default="train",
        help="Mode to run in",
    )
    parser.add_argument(
        "--model-name",
        default="ml_agent",
        help="Name prefix for the saved model",
    )
    parser.add_argument("--episodes", type=int, default=1000, help="Number of episodes to run")
    parser.add_argument(
        "--render",
        action="store_true",
        help="Render the game during training/evaluation",
    )
    parser.add_argument(
        "--model-path",
        help="Path to the model file (required for evaluation, optional for training)",
    )
    parser.add_argument(
        "--save-freq",
        type=int,
        default=100,
        help="How often to save the model during training",
    )
    parser.add_argument(
        "--reward-type",
        choices=[r.value for r in RewardType],
        default=RewardType.ADVANCED.value,
        help="Type of reward function to use during training",
    )
    parser.add_argument(
        "--learning-rate",
        type=float,
        default=0.001,
        help="Learning rate for the neural network",
    )
    parser.add_argument(
        "--gamma",
        type=float,
        default=0.99,
        help="Discount factor for future rewards",
    )
    parser.add_argument(
        "--epsilon",
        type=float,
        default=1.0,
        help="Initial exploration rate",
    )
    parser.add_argument(
        "--epsilon-min",
        type=float,
        default=0.01,
        help="Minimum exploration rate",
    )
    parser.add_argument(
        "--epsilon-decay",
        type=float,
        default=0.995,
        help="Rate at which epsilon decays",
    )

    args = parser.parse_args()

    # Convert reward type string to enum
    reward_type = RewardType(args.reward_type)

    if args.mode == "train":
        # Create ML agent config
        ml_config = MLAgentConfig(
            learning_rate=args.learning_rate,
            gamma=args.gamma,
            epsilon=args.epsilon,
            epsilon_min=args.epsilon_min,
            epsilon_decay=args.epsilon_decay,
        )

        # Create training config
        training_config = TrainingConfig(
            model_name=args.model_name,
            episodes=args.episodes,
            render=args.render,
            checkpoint_path=Path(args.model_path) if args.model_path else None,
            reward_type=reward_type,
            save_frequency=args.save_freq,
            ml_config=ml_config,
        )

        # Train the agent
        train(config=training_config)
    else:  # evaluate
        if not args.model_path:
            parser.error("--model-path is required for evaluation mode")
        evaluate(model_path=Path(args.model_path), episodes=args.episodes, render=args.render)<|MERGE_RESOLUTION|>--- conflicted
+++ resolved
@@ -13,12 +13,7 @@
 
 from agentarena.agent.ml_agent import MLAgent
 from agentarena.agent.random_agent import RandomAgent
-<<<<<<< HEAD
 from agentarena.models.config import load_config
-=======
-from agentarena.models.config import GameConfig, load_config
-from agentarena.models.events import GameEvent
->>>>>>> b8a9888d
 from agentarena.models.observations import GameObservation
 from agentarena.models.training import EpisodeResult, MLAgentConfig, TrainingConfig, TrainingResults
 from agentarena.training.reward_functions import RewardType, calculate_reward
@@ -26,11 +21,7 @@
 
 def train(
     config: TrainingConfig,
-<<<<<<< HEAD
 ) -> MLAgent | None:
-=======
-) -> Optional[MLAgent]:
->>>>>>> b8a9888d
     """
     Train the ML agent according to the provided configuration.
 
@@ -95,17 +86,10 @@
     timestamp = datetime.now().strftime("%Y%m%d_%H%M%S")
 
     # Training statistics
-<<<<<<< HEAD
     episode_rewards: list[float] = []
     episode_lengths: list[int] = []
     epsilons: list[float] = []  # Track epsilon values for visualization
     episode_details: list[EpisodeResult] = []
-=======
-    episode_rewards: List[float] = []
-    episode_lengths: List[int] = []
-    epsilons: List[float] = []  # Track epsilon values for visualization
-    episode_details: List[EpisodeResult] = []
->>>>>>> b8a9888d
     best_reward = float("-inf")
 
     try:
@@ -119,11 +103,7 @@
             episode_events = []
 
             # Initialize previous observation
-<<<<<<< HEAD
             previous_observation: GameObservation | None = None
-=======
-            previous_observation: Optional[GameObservation] = None
->>>>>>> b8a9888d
 
             # Run the episode
             while game.running and step < config.max_steps_per_episode:
@@ -196,11 +176,7 @@
                 f"Episode {episode}/{config.episodes} - Steps: {step} "
                 f"- Reward: {episode_reward:.2f} "
                 f"- Avg Reward: {avg_reward:.2f} "
-<<<<<<< HEAD
                 f"- Epsilon: {player_agent.epsilon:.4f}",
-=======
-                f"- Epsilon: {player_agent.epsilon:.4f}"
->>>>>>> b8a9888d
             )
 
             # Save model periodically
@@ -265,17 +241,10 @@
 def _save_training_results(
     config: TrainingConfig,
     timestamp: str,
-<<<<<<< HEAD
     episode_rewards: list[float],
     episode_lengths: list[int],
     epsilons: list[float],
     episode_details: list[EpisodeResult],
-=======
-    episode_rewards: List[float],
-    episode_lengths: List[int],
-    epsilons: List[float],
-    episode_details: List[EpisodeResult],
->>>>>>> b8a9888d
     episodes_completed: int,
 ) -> None:
     """
@@ -452,11 +421,7 @@
         else 0.0
     )
 
-<<<<<<< HEAD
     print("Evaluation complete:")
-=======
-    print(f"Evaluation complete:")
->>>>>>> b8a9888d
     print(f"  - Avg Reward: {avg_reward:.2f}")
     print(f"  - Avg Episode Length: {avg_length:.2f}")
     print(f"  - Win Rate: {win_rate:.1%}")
