"""
Reward functions for reinforcement learning in AgentArena.
"""

import math

from agentarena.agent.agent import Agent
from agentarena.models.events import (
    BulletFiredEvent,
    EnemyHitEvent,
    EntityDestroyedEvent,
    GameEvent,
    PlayerHitEvent,
)
<<<<<<< HEAD
=======
from agentarena.models.training import RewardType
>>>>>>> b568e588
from agentarena.models.observations import GameObservation
from agentarena.models.training import RewardType

# Constants for reward calculations
NEARBY_DISTANCE_THRESHOLD = 300.0  # Distance threshold for considering enemies "nearby"
BULLET_DODGE_DISTANCE = 100.0  # Distance threshold for bullet dodging detection


def calculate_reward(
    events: list[GameEvent],
    observation: GameObservation,
    previous_observation: GameObservation | None = None,
    reward_type: RewardType = RewardType.BASIC,
) -> float:
    """
    Calculate rewards based on game events and observations.

    Args:
        events: List of events that occurred during the step
        observation: Current game state observation
        previous_observation: Previous game state observation (optional)
        reward_type: Type of reward function to use

    Returns:
        float: The calculated reward
    """
    if reward_type == RewardType.BASIC:
        return _basic_reward(events, observation, previous_observation)
    elif reward_type == RewardType.AGGRESSIVE:
        return _aggressive_reward(events, observation, previous_observation)
    elif reward_type == RewardType.DEFENSIVE:
        return _defensive_reward(events, observation, previous_observation)
    elif reward_type == RewardType.ADVANCED:
        return _advanced_reward(events, observation, previous_observation)
    elif reward_type == RewardType.ENHANCED:
        return _enhanced_reward(
            events,
            observation,
            previous_observation,
        )

    # Invalid reward type
    error_msg = f"Unknown reward type: {reward_type}"
    raise ValueError(error_msg)


def _basic_reward(
    events: list[GameEvent],
    observation: GameObservation,
    previous_observation: GameObservation | None = None,
) -> float:
    """
    Basic reward function focusing on hits and survival.

    Args:
        events: Game events from the current step
        observation: Current game state
        previous_observation: Previous game state (unused in basic reward)

    Returns:
        float: The calculated reward
    """
    reward = 0.0

    # Reward for hitting enemies
    for event in events:
        if isinstance(event, EnemyHitEvent):
            reward += 2.0
        elif isinstance(event, PlayerHitEvent):
            reward -= 1.0
        elif isinstance(event, EntityDestroyedEvent) and event.is_enemy_destroyed():
            reward += 1.0  # Bonus for destroying an enemy

    # Penalty for each step to encourage faster completion
    # reward -= 0.3

    return reward


def _aggressive_reward(
    events: list[GameEvent],
    observation: GameObservation,
    previous_observation: GameObservation | None = None,
) -> float:
    """
    Reward function that encourages aggressive play.

    Args:
        events: Game events from the current step
        observation: Current game state
        previous_observation: Previous game state

    Returns:
        float: The calculated reward
    """
    reward = 0.0

    # Large reward for hitting enemies
    for event in events:
        if isinstance(event, EnemyHitEvent):
            reward += 2.0
        elif isinstance(event, PlayerHitEvent):
            reward -= 0.5  # Smaller penalty for getting hit
        elif isinstance(event, EntityDestroyedEvent) and event.is_enemy_destroyed():
            reward += 5.0  # Large bonus for destroying an enemy
        elif isinstance(event, BulletFiredEvent) and event.owner_id == "player":
            reward += 0.1  # Small reward for shooting

    # Reward for being close to enemies (encouraging engagement)
    if nearest_enemy := observation.nearest_enemy():
        enemy, distance = nearest_enemy
        # More reward for being closer to enemies
        reward += max(0, (500.0 - distance) / 500.0) * 0.1

    # Small penalty for each step to encourage faster completion
    reward -= 0.01

    return reward


def _defensive_reward(
    events: list[GameEvent],
    observation: GameObservation,
    previous_observation: GameObservation | None = None,
) -> float:
    """
    Reward function that encourages defensive play.

    Args:
        events: Game events from the current step
        observation: Current game state
        previous_observation: Previous game state

    Returns:
        float: The calculated reward
    """
    reward = 0.0

    # Moderate reward for hitting enemies
    for event in events:
        if isinstance(event, EnemyHitEvent):
            reward += 0.5
        elif isinstance(event, PlayerHitEvent):
            reward -= 2.0  # Larger penalty for getting hit
        elif isinstance(event, EntityDestroyedEvent):
            if event.is_enemy_destroyed():
                reward += 1.0  # Bonus for destroying an enemy
            elif event.is_player_destroyed():
                reward -= 5.0  # Large penalty for dying

    # Reward for staying alive
    reward += 0.02

    # Reward for maintaining distance from enemies
    if (
        previous_observation
        and observation.nearest_enemy()
        and previous_observation.nearest_enemy()
    ):
        prev_distance = previous_observation.nearest_enemy()[1]
        curr_distance = observation.nearest_enemy()[1]

        # If there are enemies nearby and the player moved away from them
        if prev_distance < NEARBY_DISTANCE_THRESHOLD and curr_distance > prev_distance:
            reward += 0.05

    # Reward for avoiding bullets
    if len(observation.bullets_near_player()) == 0:
        reward += 0.05  # Small reward for having no bullets nearby

    return reward


def _advanced_reward(
    events: list[GameEvent],
    observation: GameObservation,
    previous_observation: GameObservation | None = None,
) -> float:
    """
    Advanced reward function with multiple components.

    Args:
        events: Game events from the current step
        observation: Current game state
        previous_observation: Previous game state

    Returns:
        float: The calculated reward
    """
    reward = 0.0

    # Event-based rewards
    for event in events:
        if isinstance(event, EnemyHitEvent):
            reward += 1.0
        elif isinstance(event, PlayerHitEvent):
            reward -= 1.0
        elif isinstance(event, EntityDestroyedEvent):
            if event.is_enemy_destroyed():
                reward += 2.0  # Bonus for destroying an enemy
            elif event.is_player_destroyed():
                reward -= 2.0  # Large penalty for dying
        elif isinstance(event, BulletFiredEvent) and event.owner_id == "player":
            reward -= 0.05  # Small penalty for shooting

    if any(isinstance(event, BulletFiredEvent) for event in events):
        # Get player orientation
        player_orient = observation.player.orientation
        # Check if any enemies are roughly in that direction
        enemies_in_direction = False
        for enemy in observation.enemies:
            # Vector from player to enemy
            to_enemy = [enemy.x - observation.player.x, enemy.y - observation.player.y]
            # Normalize
            mag = (to_enemy[0] ** 2 + to_enemy[1] ** 2) ** 0.5
            if mag > 0:
                to_enemy = [to_enemy[0] / mag, to_enemy[1] / mag]
                # Dot product to check alignment
                dot_product = to_enemy[0] * player_orient[0] + to_enemy[1] * player_orient[1]
                if dot_product > 0.7:  # Enemy is roughly in front
                    enemies_in_direction = True
                    break
        if not enemies_in_direction:
            reward -= 0.5  # Penalty for wasteful shooting
        else:
            reward += 0.5

    # Small penalty for each step to encourage faster completion
    reward -= 0.01

    # If we have previous observation, we can calculate more rewards
    if previous_observation:
        # Reward for moving toward enemies when health is high
        if previous_observation.player.orientation != observation.player.orientation:
            reward += 0.2
        player_health = observation.player.health

        if (
            player_health > 1
            and observation.nearest_enemy()
            and previous_observation.nearest_enemy()
        ):
            # If health is good, encourage attacking
            prev_distance = previous_observation.nearest_enemy()[1]
            curr_distance = observation.nearest_enemy()[1]

            if prev_distance > curr_distance:
                reward += 0.5  # Reward for closing in
        elif observation.nearest_enemy() and previous_observation.nearest_enemy():
            # If health is low, encourage defensive play
            prev_distance = previous_observation.nearest_enemy()[1]
            curr_distance = observation.nearest_enemy()[1]

            if prev_distance < NEARBY_DISTANCE_THRESHOLD and curr_distance > prev_distance:
                reward += 0.5  # Reward for backing away when low health

        if previous_observation and observation.player.orientation:
            # Get player positions
            prev_x, prev_y = previous_observation.player.x, previous_observation.player.y
            curr_x, curr_y = observation.player.x, observation.player.y

            # Calculate movement distance
            distance_moved = ((curr_x - prev_x) ** 2 + (curr_y - prev_y) ** 2) ** 0.5

            # Check if player was trying to move (has orientation) but barely moved
            movement_direction = observation.player.orientation
            movement_intent = sum(abs(x) for x in movement_direction) > 0

            # If player intended to move but moved less than a small threshold
            if movement_intent and distance_moved < 2.0:  # Threshold for detecting wall collision
                reward -= 1  # Significant penalty for hitting a wall

        # Reward for dodging bullets
        prev_bullets_near = len(previous_observation.bullets_near_player(BULLET_DODGE_DISTANCE))
        curr_bullets_near = len(observation.bullets_near_player(BULLET_DODGE_DISTANCE))

        if prev_bullets_near > curr_bullets_near and prev_bullets_near > 0:
            reward += 1  # Reward for having fewer bullets nearby than before

        # Penalty for being close to too many bullets
        bullet_danger = len(observation.bullets_near_player())
        reward -= 0.1 * bullet_danger

    return reward


def calculate_tactical_reward(
    events: list[GameEvent],
    observation: GameObservation,
    previous_observation: GameObservation,
):
    """Reward tactical combat decisions"""
    reward = 0

    # Reward for effective shooting (only shoot when enemies are in line of fire)
    bullet_fired = any(isinstance(event, BulletFiredEvent) for event in events)
    if bullet_fired:
        player_dir = observation.player.orientation
        # Unit vector of player direction
        if player_dir and (player_dir[0] ** 2 + player_dir[1] ** 2) > 0:
            player_dir_norm = [player_dir[0], player_dir[1]]
            dir_mag = (player_dir_norm[0] ** 2 + player_dir_norm[1] ** 2) ** 0.5
            if dir_mag > 0:
                player_dir_norm = [d / dir_mag for d in player_dir_norm]

            # Check if any enemies are in the shooting direction
            enemy_in_sights = False
            for enemy in observation.enemies:
                # Vector from player to enemy
                to_enemy = [enemy.x - observation.player.x, enemy.y - observation.player.y]
                distance = (to_enemy[0] ** 2 + to_enemy[1] ** 2) ** 0.5

                if distance > 0:
                    # Normalize
                    to_enemy = [v / distance for v in to_enemy]
                    # Dot product (cosine of angle)
                    alignment = to_enemy[0] * player_dir_norm[0] + to_enemy[1] * player_dir_norm[1]

                    # If enemy is in front (cos > 0.7 means within ~45 degrees)
                    if alignment > 0.7:
                        enemy_in_sights = True
                        # More reward for closer enemies (more likely to hit)
                        reward += min(1.0, 300 / max(distance, 50))
                        break

            # Penalty for shooting when no enemies are in line of fire
            if not enemy_in_sights:
                reward -= 0.3

    # Reward for dodging bullets
    bullets_near_player = 0
    danger_level = 0
    for bullet in observation.bullets:
        if bullet.owner != "player":  # Only enemy bullets
            # Distance from bullet to player
            distance = (
                (bullet.x - observation.player.x) ** 2 + (bullet.y - observation.player.y) ** 2
            ) ** 0.5

            if distance < 150:  # Close bullet
                bullets_near_player += 1
                # Calculate if bullet is moving toward player
                bullet_dir = bullet.direction
                to_player = [observation.player.x - bullet.x, observation.player.y - bullet.y]

                # Normalize to_player
                to_player_mag = (to_player[0] ** 2 + to_player[1] ** 2) ** 0.5
                if to_player_mag > 0:
                    to_player = [v / to_player_mag for v in to_player]

                # Dot product to determine if bullet is coming toward player
                dot_product = bullet_dir[0] * to_player[0] + bullet_dir[1] * to_player[1]

                # If bullet is heading toward player (dot product > 0)
                if dot_product > 0:
                    danger_level += dot_product * (1 - (distance / 150))

    # If there were bullets nearby in previous state but fewer now, agent dodged successfully
    if previous_observation and hasattr(previous_observation, "bullets_near_player"):
        if bullets_near_player < len(previous_observation.bullets_near_player()):
            reward += 0.3 * (len(previous_observation.bullets_near_player()) - bullets_near_player)

    # Penalty based on danger level
    reward -= danger_level * 0.2

    return reward


def calculate_strategic_reward(observation, previous_observation):
    """Reward strategic positioning and planning"""
    reward = 0

    # Reward for maintaining line of sight to multiple enemies
    if observation.enemies:
        visible_enemies = 0
        for enemy in observation.enemies:
            # Simple line of sight check (could be more complex with ray casting)
            visible_enemies += 1

        # Reward scales with number of enemies visible
        reward += 0.1 * visible_enemies

    # Reward for not getting cornered
    # Count walls or screen edges nearby
    boundaries = 0
    screen_margin = 50

    # Check proximity to screen edges
    if observation.player.x < screen_margin:
        boundaries += 1
    if observation.player.x > 1200 - screen_margin:  # Assuming 1200 width
        boundaries += 1
    if observation.player.y < screen_margin:
        boundaries += 1
    if observation.player.y > 900 - screen_margin:  # Assuming 900 height
        boundaries += 1

    # Penalty for being near too many boundaries (cornered)
    if boundaries >= 2:
        reward -= 0.2 * boundaries

    return reward


def calculate_learning_reward(observation, agent):
    """Reward exploration and diverse behaviors"""
    reward = 0

    # Encourage action diversity
    if not hasattr(agent, "action_history"):
        agent.action_history = []

    # Get the current action
    current_action = agent.last_action

    # Calculate action diversity score
    if len(agent.action_history) > 20:
        # Count recent actions
        action_counts = {}
        for a in agent.action_history[-20:]:
            action_counts[a] = action_counts.get(a, 0) + 1

        # Calculate entropy of action distribution
        total = len(agent.action_history[-20:])
        entropy = 0
        for count in action_counts.values():
            prob = count / total
            entropy -= prob * math.log(prob)

        # Normalize to [0, 1] range - maximum entropy for uniform distribution
        # of n actions is log(n)
        max_entropy = math.log(len(action_counts))
        if max_entropy > 0:
            normalized_entropy = entropy / max_entropy

            # Reward high entropy (diverse actions)
            reward += normalized_entropy * 0.3

            # Even higher reward if current action is rarely used
            current_action_freq = action_counts.get(current_action, 0) / total
            if current_action_freq < 0.1:  # Rarely used action
                reward += 0.5

    # Update action history
    agent.action_history.append(current_action)
    if len(agent.action_history) > 100:
        agent.action_history.pop(0)

    return reward


def calculate_map_control_reward(observation: GameObservation, agent=None):
    """
    Reward for controlling and exploring the map strategically.

    Args:
        observation: Current game state observation
        agent: The agent instance (to track visited positions)

    Returns:
        float: Map control reward
    """
    reward = 0.0

    # Check if agent has position_history attribute, create if not
    if agent and not hasattr(agent, "position_history"):
        agent.position_history = []
        agent.position_grid = {}  # Grid-based position tracking
        agent.last_new_area_time = 0

    if agent and hasattr(agent, "position_history"):
        # Get current player position
        player_pos = (observation.player.x, observation.player.y)

        # Convert to grid coordinates for efficient spatial tracking
        grid_size = 50  # Size of each grid cell (adjust based on game scale)
        grid_x = int(player_pos[0] / grid_size)
        grid_y = int(player_pos[1] / grid_size)
        grid_pos = (grid_x, grid_y)

        # Check if player has visited a new area
        if grid_pos not in agent.position_grid:
            agent.position_grid[grid_pos] = observation.game_time
            agent.last_new_area_time = observation.game_time

            # Reward for exploring new area
            reward += 0.5

        # Penalize staying in the same area too long
        time_since_new_area = observation.game_time - agent.last_new_area_time
        if time_since_new_area > 10.0:  # If more than 10 seconds in same areas
            reward -= 0.05

        # Add current position to history and maintain reasonable size
        agent.position_history.append(player_pos)
        if len(agent.position_history) > 100:
            agent.position_history.pop(0)

    return reward


# Utility functions
def _calculate_distance(entity1, entity2):
    """Calculate Euclidean distance between two entities."""
    return ((entity1.x - entity2.x) ** 2 + (entity1.y - entity2.y) ** 2) ** 0.5


def _check_shot_alignment(observation: GameObservation):
    """
    Check how well aligned the player's shot is with enemies.
    Returns a value from 0 (no alignment) to 1 (perfect alignment).
    """
    player = observation.player
    if not player.orientation:
        return 0

    # No enemies means no alignment
    if not observation.enemies:
        return 0

    # Find the enemy that best aligns with the shot direction
    best_alignment = 0
    for enemy in observation.enemies:
        # Vector from player to enemy
        to_enemy = [enemy.x - player.x, enemy.y - player.y]

        # Normalize the vector
        distance = (to_enemy[0] ** 2 + to_enemy[1] ** 2) ** 0.5
        if distance > 0:
            to_enemy = [to_enemy[0] / distance, to_enemy[1] / distance]

            # Calculate alignment using dot product
            alignment = player.orientation[0] * to_enemy[0] + player.orientation[1] * to_enemy[1]

            # Convert from [-1, 1] to [0, 1] range and improve precision of alignment
            alignment = max(0, alignment)  # Only care about positive alignment

            # Higher weight for closer enemies
            if distance > 0:
                distance_factor = min(1.0, 500.0 / distance)  # Scale with distance
                weighted_alignment = alignment * distance_factor

                best_alignment = max(best_alignment, weighted_alignment)

    return best_alignment


def _enhanced_reward(
    events: list[GameEvent],
    observation: GameObservation,
    previous_observation: GameObservation = None,
    agent: Agent | None = None,
) -> float:
    """
    Extended version of the enhanced reward function that includes the new reward components.

    Args:
        events: List of events from the current step
        observation: Current game state observation
        previous_observation: Previous game state observation
        agent: The agent object for tracking history

    Returns:
        float: Total enhanced reward including new components
    """

    # Get the base reward from the original function
    reward = _basic_reward(events, observation, previous_observation)
    reward += calculate_tactical_reward(
        events,
        observation,
        previous_observation,
    )
    reward += calculate_strategic_reward(observation, previous_observation)
    if agent:
        reward += calculate_learning_reward(observation, agent)

    reward += calculate_map_control_reward(observation, agent)

    return math.tanh(reward / 10)<|MERGE_RESOLUTION|>--- conflicted
+++ resolved
@@ -12,10 +12,7 @@
     GameEvent,
     PlayerHitEvent,
 )
-<<<<<<< HEAD
-=======
-from agentarena.models.training import RewardType
->>>>>>> b568e588
+
 from agentarena.models.observations import GameObservation
 from agentarena.models.training import RewardType
 
