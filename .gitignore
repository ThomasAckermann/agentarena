--- conflicted
+++ resolved
@@ -6,14 +6,9 @@
 uv.lock
 runs/
 .DS_STORE
-<<<<<<< HEAD
 demostrations/
 *.log
 models/
-
-=======
-*.log
->>>>>>> 559c741d
 
 
 # Byte-compiled / optimized / DLL files
